--- conflicted
+++ resolved
@@ -7,14 +7,7 @@
 from module.handler.info_handler import info_letter_preprocess
 from module.logger import logger
 from module.retire.assets import *
-<<<<<<< HEAD
-from module.retire.dock import Dock, CARD_GRIDS
-=======
 from module.retire.dock import CARD_GRIDS, Dock
-from module.template.assets import (TEMPLATE_ENHANCE_FAILED,
-                                    TEMPLATE_ENHANCE_IN_BATTLE,
-                                    TEMPLATE_ENHANCE_SUCCESS)
->>>>>>> d30da01a
 
 VALID_SHIP_TYPES = ['dd', 'ss', 'cl', 'ca', 'bb', 'cv', 'repair', 'others']
 
