import ipaddress
import logging
import platform
import re
import socket
import subprocess
import time
from functools import wraps

import uiautomator2 as u2
from adbutils import AdbClient, AdbDevice, AdbTimeout, ForwardItem, ReverseItem
from adbutils.errors import AdbError

from module.base.decorator import Config, cached_property, del_cached_property
from module.base.utils import ensure_time
<<<<<<< HEAD
from module.config.server import VALID_PACKAGE, VALID_CHANNEL_PACKAGE, set_server
=======
from module.config.server import VALID_CHANNEL_PACKAGE, VALID_PACKAGE, set_server
>>>>>>> 20eee743
from module.device.connection_attr import ConnectionAttr
from module.device.method.utils import (PackageNotInstalled, RETRY_TRIES, get_serial_pair, handle_adb_error,
                                        possible_reasons, random_port, recv_all, remove_shell_warning, retry_sleep)
from module.exception import EmulatorNotRunningError, RequestHumanTakeover
from module.logger import logger
from module.map.map_grids import SelectedGrids


def retry(func):
    @wraps(func)
    def retry_wrapper(self, *args, **kwargs):
        """
        Args:
            self (Adb):
        """
        init = None
        for _ in range(RETRY_TRIES):
            try:
                if callable(init):
                    retry_sleep(_)
                    init()
                return func(self, *args, **kwargs)
            # Can't handle
            except RequestHumanTakeover:
                break
            # When adb server was killed
            except ConnectionResetError as e:
                logger.error(e)

                def init():
                    self.adb_reconnect()
            # AdbError
            except AdbError as e:
                if handle_adb_error(e):
                    def init():
                        self.adb_reconnect()
                else:
                    break
            # Package not installed
            except PackageNotInstalled as e:
                logger.error(e)

                def init():
                    self.detect_package()
            # Unknown, probably a trucked image
            except Exception as e:
                logger.exception(e)

                def init():
                    pass

        logger.critical(f'Retry {func.__name__}() failed')
        raise RequestHumanTakeover

    return retry_wrapper


class AdbDeviceWithStatus(AdbDevice):
    def __init__(self, client: AdbClient, serial: str, status: str):
        self.status = status
        super().__init__(client, serial)

    def __str__(self):
        return f'AdbDevice({self.serial}, {self.status})'

    __repr__ = __str__

    def __bool__(self):
        return True


class Connection(ConnectionAttr):
    def __init__(self, config):
        """
        Args:
            config (AzurLaneConfig, str): Name of the user config under ./config
        """
        super().__init__(config)
        if not self.is_over_http:
            self.detect_device()

        # Connect
        self.adb_connect(self.serial)
        logger.attr('AdbDevice', self.adb)

        # Package
        self.package = self.config.Emulator_PackageName
        if self.package == 'auto':
            self.detect_package()
        else:
            set_server(self.package)
        logger.attr('PackageName', self.package)
        logger.attr('Server', self.config.SERVER)

    @Config.when(DEVICE_OVER_HTTP=False)
    def adb_command(self, cmd, timeout=10):
        """
        Execute ADB commands in a subprocess,
        usually to be used when pulling or pushing large files.

        Args:
            cmd (list):
            timeout (int):

        Returns:
            str:
        """
        cmd = list(map(str, cmd))
        cmd = [self.adb_binary, '-s', self.serial] + cmd
        logger.info(f'Execute: {cmd}')

        # Use shell=True to disable console window when using GUI.
        # Although, there's still a window when you stop running in GUI, which cause by gooey.
        # To disable it, edit gooey/gui/util/taskkill.py

        # No gooey anymore, just shell=False
        process = subprocess.Popen(cmd, stdout=subprocess.PIPE, shell=False)
        try:
            stdout, stderr = process.communicate(timeout=timeout)
        except subprocess.TimeoutExpired:
            process.kill()
            stdout, stderr = process.communicate()
            logger.warning(f'TimeoutExpired when calling {cmd}, stdout={stdout}, stderr={stderr}')
        return stdout

    @Config.when(DEVICE_OVER_HTTP=True)
    def adb_command(self, cmd, timeout=10):
        logger.warning(
            f'adb_command() is not available when connecting over http: {self.serial}, '
        )
        raise RequestHumanTakeover

    @Config.when(DEVICE_OVER_HTTP=False)
    def adb_shell(self, cmd, stream=False, recvall=True, timeout=10, rstrip=True):
        """
        Equivalent to `adb -s <serial> shell <*cmd>`

        Args:
            cmd (list, str):
            stream (bool): Return stream instead of string output (Default: False)
            recvall (bool): Receive all data when stream=True (Default: True)
            timeout (int): (Default: 10)
            rstrip (bool): Strip the last empty line (Default: True)

        Returns:
            str if stream=False
            bytes if stream=True and recvall=True
            socket if stream=True and recvall=False
        """
        if not isinstance(cmd, str):
            cmd = list(map(str, cmd))

        if stream:
            result = self.adb.shell(cmd, stream=stream, timeout=timeout, rstrip=rstrip)
            if recvall:
                # bytes
                return recv_all(result)
            else:
                # socket
                return result
        else:
            result = self.adb.shell(cmd, stream=stream, timeout=timeout, rstrip=rstrip)
            result = remove_shell_warning(result)
            # str
            return result

    @Config.when(DEVICE_OVER_HTTP=True)
    def adb_shell(self, cmd, stream=False, recvall=True, timeout=10, rstrip=True):
        """
        Equivalent to http://127.0.0.1:7912/shell?command={command}

        Args:
            cmd (list, str):
            stream (bool): Return stream instead of string output (Default: False)
            recvall (bool): Receive all data when stream=True (Default: True)
            timeout (int): (Default: 10)
            rstrip (bool): Strip the last empty line (Default: True)

        Returns:
            str if stream=False
            bytes if stream=True
        """
        if not isinstance(cmd, str):
            cmd = list(map(str, cmd))

        if stream:
            result = self.u2.shell(cmd, stream=stream, timeout=timeout)
            # Already received all, so `recvall` is ignored
            result = remove_shell_warning(result.content)
            # bytes
            return result
        else:
            result = self.u2.shell(cmd, stream=stream, timeout=timeout).output
            if rstrip:
                result = result.rstrip()
            result = remove_shell_warning(result)
            # str
            return result

    @cached_property
    def cpu_abi(self) -> str:
        """
        Returns:
            str: arm64-v8a, armeabi-v7a, x86, x86_64
        """
        abi = self.adb_shell(['getprop', 'ro.product.cpu.abi']).strip()
        if not len(abi):
            logger.error(f'CPU ABI invalid: "{abi}"')
        return abi

    @cached_property
    def sdk_ver(self) -> int:
        """
        Android SDK/API levels, see https://apilevels.com/
        """
        sdk = self.adb_shell(['getprop', 'ro.build.version.sdk']).strip()
        try:
            return int(sdk)
        except ValueError:
            logger.error(f'SDK version invalid: {sdk}')

        return 0

    @cached_property
    def is_avd(self):
        if get_serial_pair(self.serial)[0] is None:
            return False
        if 'ranchu' in self.adb_shell(['getprop', 'ro.hardware']):
            return True
        if 'goldfish' in self.adb_shell(['getprop', 'ro.hardware.audio.primary']):
            return True
        return False

    @cached_property
    def _nc_server_host_port(self):
        """
        Returns:
            str, int, str, int:
                server_listen_host, server_listen_port, client_connect_host, client_connect_port
        """
        # For BlueStacks hyper-v, use ADB reverse
        if self.is_bluestacks_hyperv:
            host = '127.0.0.1'
            logger.info(f'Connecting to BlueStacks hyper-v, using host {host}')
            port = self.adb_reverse(f'tcp:{self.config.REVERSE_SERVER_PORT}')
            return host, port, host, self.config.REVERSE_SERVER_PORT
        # For emulators, listen on current host
        if self.is_emulator or self.is_over_http:
            try:
                host = socket.gethostbyname(socket.gethostname())
            except socket.gaierror as e:
                logger.error(e)
                logger.error(f'Unknown host name: {socket.gethostname()}')
                host = '127.0.0.1'
            if platform.system() == 'Linux' and host == '127.0.1.1':
                host = '127.0.0.1'
            logger.info(f'Connecting to local emulator, using host {host}')
            port = random_port(self.config.FORWARD_PORT_RANGE)

            # For AVD instance
            if self.is_avd:
                return host, port, "10.0.2.2", port

            return host, port, host, port
        # For local network devices, listen on the host under the same network as target device
        if self.is_network_device:
            hosts = socket.gethostbyname_ex(socket.gethostname())[2]
            logger.info(f'Current hosts: {hosts}')
            ip = ipaddress.ip_address(self.serial.split(':')[0])
            for host in hosts:
                if ip in ipaddress.ip_interface(f'{host}/24').network:
                    logger.info(f'Connecting to local network device, using host {host}')
                    port = random_port(self.config.FORWARD_PORT_RANGE)
                    return host, port, host, port
        # For other devices, create an ADB reverse and listen on 127.0.0.1
        host = '127.0.0.1'
        logger.info(f'Connecting to unknown device, using host {host}')
        port = self.adb_reverse(f'tcp:{self.config.REVERSE_SERVER_PORT}')
        return host, port, host, self.config.REVERSE_SERVER_PORT

    @cached_property
    def reverse_server(self):
        """
        Setup a server on Alas, access it from emulator.
        This will bypass adb shell and be faster.
        """
        del_cached_property(self, '_nc_server_host_port')
        host_port = self._nc_server_host_port
        logger.info(f'Reverse server listening on {host_port[0]}:{host_port[1]}, '
                    f'client can send data to {host_port[2]}:{host_port[3]}')
        server = socket.socket(socket.AF_INET, socket.SOCK_STREAM)
        server.bind(host_port[:2])
        server.settimeout(5)
        server.listen(5)
        return server

    @cached_property
    def nc_command(self):
        """
        Returns:
            list[str]: ['nc'] or ['busybox', 'nc']
        """
        sdk = self.sdk_ver
        logger.info(f'sdk_ver: {sdk}')
        if sdk >= 28:
            # Android 9 emulators does not have `nc`, try `busybox nc`
            # BlueStacks Pie (Android 9) has `nc` but cannot send data, try `busybox nc` first
            trial = [
                ['busybox', 'nc'],
                ['nc'],
            ]
        else:
            trial = [
                ['nc'],
                ['busybox', 'nc'],
            ]
        for command in trial:
            # About 3ms
            result = self.adb_shell(command)
            # Result should be command help if success
            # `/system/bin/sh: nc: not found`
            if 'not found' in result:
                continue
            # `/system/bin/sh: busybox: inaccessible or not found\n`
            if 'inaccessible' in result:
                continue
            logger.attr('nc command', command)
            return command

        logger.error('No `netcat` command available, please use screenshot methods without `_nc` suffix')
        raise RequestHumanTakeover

    def adb_shell_nc(self, cmd, timeout=5, chunk_size=262144):
        """
        Args:
            cmd (list):
            timeout (int):
            chunk_size (int): Default to 262144

        Returns:
            bytes:
        """
        # Server start listening
        server = self.reverse_server
        server.settimeout(timeout)
        # Client send data, waiting for server accept
        # <command> | nc 127.0.0.1 {port}
        cmd += ["|", *self.nc_command, *self._nc_server_host_port[2:]]
        stream = self.adb_shell(cmd, stream=True, recvall=False)
        try:
            # Server accept connection
            conn, conn_port = server.accept()
        except socket.timeout:
            output = recv_all(stream, chunk_size=chunk_size)
            logger.warning(str(output))
            raise AdbTimeout('reverse server accept timeout')

        # Server receive data
        data = recv_all(conn, chunk_size=chunk_size, recv_interval=0.001)

        # Server close connection
        conn.close()
        return data

    def adb_exec_out(self, cmd, serial=None):
        cmd.insert(0, 'exec-out')
        return self.adb_command(cmd, serial)

    def adb_forward(self, remote):
        """
        Do `adb forward <local> <remote>`.
        choose a random port in FORWARD_PORT_RANGE or reuse an existing forward,
        and also remove redundant forwards.

        Args:
            remote (str):
                tcp:<port>
                localabstract:<unix domain socket name>
                localreserved:<unix domain socket name>
                localfilesystem:<unix domain socket name>
                dev:<character device name>
                jdwp:<process pid> (remote only)

        Returns:
            int: Port
        """
        port = 0
        for forward in self.adb.forward_list():
            if forward.serial == self.serial and forward.remote == remote and forward.local.startswith('tcp:'):
                if not port:
                    logger.info(f'Reuse forward: {forward}')
                    port = int(forward.local[4:])
                else:
                    logger.info(f'Remove redundant forward: {forward}')
                    self.adb_forward_remove(forward.local)

        if port:
            return port
        else:
            # Create new forward
            port = random_port(self.config.FORWARD_PORT_RANGE)
            forward = ForwardItem(self.serial, f'tcp:{port}', remote)
            logger.info(f'Create forward: {forward}')
            self.adb.forward(forward.local, forward.remote)
            return port

    def adb_reverse(self, remote):
        port = 0
        for reverse in self.adb.reverse_list():
            if reverse.remote == remote and reverse.local.startswith('tcp:'):
                if not port:
                    logger.info(f'Reuse reverse: {reverse}')
                    port = int(reverse.local[4:])
                else:
                    logger.info(f'Remove redundant forward: {reverse}')
                    self.adb_forward_remove(reverse.local)

        if port:
            return port
        else:
            # Create new reverse
            port = random_port(self.config.FORWARD_PORT_RANGE)
            reverse = ReverseItem(f'tcp:{port}', remote)
            logger.info(f'Create reverse: {reverse}')
            self.adb.reverse(reverse.local, reverse.remote)
            return port

    def adb_forward_remove(self, local):
        """
        Equivalent to `adb -s <serial> forward --remove <local>`
        More about the commands send to ADB server, see:
        https://cs.android.com/android/platform/superproject/+/master:packages/modules/adb/SERVICES.TXT

        Args:
            local (str): Such as 'tcp:2437'
        """
        with self.adb_client._connect() as c:
            list_cmd = f"host-serial:{self.serial}:killforward:{local}"
            c.send_command(list_cmd)
            c.check_okay()

    def adb_reverse_remove(self, local):
        """
        Equivalent to `adb -s <serial> reverse --remove <local>`

        Args:
            local (str): Such as 'tcp:2437'
        """
        with self.adb_client._connect() as c:
            c.send_command(f"host:transport:{self.serial}")
            c.check_okay()
            list_cmd = f"reverse:killforward:{local}"
            c.send_command(list_cmd)
            c.check_okay()

    def adb_push(self, local, remote):
        """
        Args:
            local (str):
            remote (str):

        Returns:
            str:
        """
        cmd = ['push', local, remote]
        return self.adb_command(cmd)

    @Config.when(DEVICE_OVER_HTTP=False)
    def adb_connect(self, serial):
        """
        Connect to a serial, try 3 times at max.
        If there's an old ADB server running while Alas is using a newer one, which happens on Chinese emulators,
        the first connection is used to kill the other one, and the second is the real connect.

        Args:
            serial (str):

        Returns:
            bool: If success
        """
        # Disconnect offline device before connecting
        for device in self.list_device():
            if device.status == 'offline':
                logger.warning(f'Device {serial} is offline, disconnect it before connecting')
                self.adb_disconnect(serial)
            elif device.status == 'unauthorized':
                logger.error(f'Device {serial} is unauthorized, please accept ADB debugging on your device')
            elif device.status == 'device':
                pass
            else:
                logger.warning(f'Device {serial} is is having a unknown status: {device.status}')

        # Skip for emulator-5554
        if 'emulator-' in serial:
            logger.info(f'"{serial}" is a `emulator-*` serial, skip adb connect')
            return True
        if re.match(r'^[a-zA-Z0-9]+$', serial):
            logger.info(f'"{serial}" seems to be a Android serial, skip adb connect')
            return True

        # Try to connect
        for _ in range(3):
            msg = self.adb_client.connect(serial)
            logger.info(msg)
            if 'connected' in msg:
                # Connected to 127.0.0.1:59865
                # Already connected to 127.0.0.1:59865
                return True
            elif 'bad port' in msg:
                # bad port number '598265' in '127.0.0.1:598265'
                logger.error(msg)
                possible_reasons('Serial incorrect, might be a typo')
                raise RequestHumanTakeover
            elif '(10061)' in msg:
                # cannot connect to 127.0.0.1:55555:
                # No connection could be made because the target machine actively refused it. (10061)
                logger.info(msg)
                logger.warning('No such device exists, please restart the emulator or set a correct serial')
                raise EmulatorNotRunningError

        # Failed to connect
        logger.warning(f'Failed to connect {serial} after 3 trial, assume connected')
        self.detect_device()
        return False

    @Config.when(DEVICE_OVER_HTTP=True)
    def adb_connect(self, serial):
        # No adb connect if over http
        return True

    def adb_disconnect(self, serial):
        msg = self.adb_client.disconnect(serial)
        if msg:
            logger.info(msg)

        del_cached_property(self, 'hermit_session')
        del_cached_property(self, 'droidcast_session')
        del_cached_property(self, 'minitouch_builder')
        del_cached_property(self, 'reverse_server')

    def adb_restart(self):
        """
            Reboot adb client
        """
        logger.info('Restart adb')
        # Kill current client
        self.adb_client.server_kill()
        # Init adb client
        del_cached_property(self, 'adb_client')
        _ = self.adb_client

    @Config.when(DEVICE_OVER_HTTP=False)
    def adb_reconnect(self):
        """
           Reboot adb client if no device found, otherwise try reconnecting device.
        """
        if self.config.Emulator_AdbRestart and len(self.list_device()) == 0:
            # Restart Adb
            self.adb_restart()
            # Connect to device
            self.adb_connect(self.serial)
            self.detect_device()
        else:
            self.adb_disconnect(self.serial)
            self.adb_connect(self.serial)
            self.detect_device()

    @Config.when(DEVICE_OVER_HTTP=True)
    def adb_reconnect(self):
        logger.warning(
            f'When connecting a device over http: {self.serial} '
            f'adb_reconnect() is skipped, you may need to restart ATX manually'
        )

    def install_uiautomator2(self):
        """
        Init uiautomator2 and remove minicap.
        """
        logger.info('Install uiautomator2')
        init = u2.init.Initer(self.adb, loglevel=logging.DEBUG)
        # MuMu X has no ro.product.cpu.abi, pick abi from ro.product.cpu.abilist
        if init.abi not in ['x86_64', 'x86', 'arm64-v8a', 'armeabi-v7a', 'armeabi']:
            init.abi = init.abis[0]
        init.set_atx_agent_addr('127.0.0.1:7912')
        try:
            init.install()
        except ConnectionError:
            u2.init.GITHUB_BASEURL = 'http://tool.appetizer.io/openatx'
            init.install()
        self.uninstall_minicap()

    def uninstall_minicap(self):
        """ minicap can't work or will send compressed images on some emulators. """
        logger.info('Removing minicap')
        self.adb_shell(["rm", "/data/local/tmp/minicap"])
        self.adb_shell(["rm", "/data/local/tmp/minicap.so"])

    @Config.when(DEVICE_OVER_HTTP=False)
    def restart_atx(self):
        """
        Minitouch supports only one connection at a time.
        Restart ATX to kick the existing one.
        """
        logger.info('Restart ATX')
        atx_agent_path = '/data/local/tmp/atx-agent'
        self.adb_shell([atx_agent_path, 'server', '--stop'])
        self.adb_shell([atx_agent_path, 'server', '--nouia', '-d', '--addr', '127.0.0.1:7912'])

    @Config.when(DEVICE_OVER_HTTP=True)
    def restart_atx(self):
        logger.warning(
            f'When connecting a device over http: {self.serial} '
            f'restart_atx() is skipped, you may need to restart ATX manually'
        )

    @staticmethod
    def sleep(second):
        """
        Args:
            second(int, float, tuple):
        """
        time.sleep(ensure_time(second))

    _orientation_description = {
        0: 'Normal',
        1: 'HOME key on the right',
        2: 'HOME key on the top',
        3: 'HOME key on the left',
    }
    orientation = 0

    @retry
    def get_orientation(self):
        """
        Rotation of the phone

        Returns:
            int:
                0: 'Normal'
                1: 'HOME key on the right'
                2: 'HOME key on the top'
                3: 'HOME key on the left'
        """
        _DISPLAY_RE = re.compile(
            r'.*DisplayViewport{.*valid=true, .*orientation=(?P<orientation>\d+), .*deviceWidth=(?P<width>\d+), deviceHeight=(?P<height>\d+).*'
        )
        output = self.adb_shell(['dumpsys', 'display'])

        res = _DISPLAY_RE.search(output, 0)

        if res:
            o = int(res.group('orientation'))
            if o in Connection._orientation_description:
                pass
            else:
                o = 0
                logger.warning(f'Invalid device orientation: {o}, assume it is normal')
        else:
            o = 0
            logger.warning('Unable to get device orientation, assume it is normal')

        self.orientation = o
        logger.attr('Device Orientation', f'{o} ({Connection._orientation_description.get(o, "Unknown")})')
        return o

    @retry
    def list_device(self):
        """
        Returns:
            SelectedGrids[AdbDeviceWithStatus]:
        """
        devices = []
        try:
            with self.adb_client._connect() as c:
                c.send_command("host:devices")
                c.check_okay()
                output = c.read_string_block()
                for line in output.splitlines():
                    parts = line.strip().split("\t")
                    if len(parts) != 2:
                        continue
                    device = AdbDeviceWithStatus(self.adb_client, parts[0], parts[1])
                    devices.append(device)
        except ConnectionResetError as e:
            # Happens only on CN users.
            # ConnectionResetError: [WinError 10054] 远程主机强迫关闭了一个现有的连接。
            logger.error(e)
            if '强迫关闭' in str(e):
                logger.critical('无法连接至ADB服务，请关闭UU加速器、原神私服、以及一些劣质代理软件。'
                                '它们会劫持电脑上所有的网络连接，包括Alas与模拟器之间的本地连接。')
        return SelectedGrids(devices)

    def detect_device(self):
        """
        Find available devices
        If serial=='auto' and only 1 device detected, use it
        """
        logger.hr('Detect device')
        logger.info('Here are the available devices, '
                    'copy to Alas.Emulator.Serial to use it or set Alas.Emulator.Serial="auto"')
        devices = self.list_device()

        # Show available devices
        available = devices.select(status='device')
        for device in available:
            logger.info(device.serial)
        if not len(available):
            logger.info('No available devices')

        # Show unavailable devices if having any
        unavailable = devices.delete(available)
        if len(unavailable):
            logger.info('Here are the devices detected but unavailable')
            for device in unavailable:
                logger.info(f'{device.serial} ({device.status})')

        # Auto device detection
        if self.config.Emulator_Serial == 'auto':
            if available.count == 0:
                logger.critical('No available device found, auto device detection cannot work, '
                                'please set an exact serial in Alas.Emulator.Serial instead of using "auto"')
                raise RequestHumanTakeover
            elif available.count == 1:
                logger.info(f'Auto device detection found only one device, using it')
                self.serial = devices[0].serial
                del_cached_property(self, 'adb')
            else:
                logger.critical('Multiple devices found, auto device detection cannot decide which to choose, '
                                'please copy one of the available devices listed above to Alas.Emulator.Serial')
                raise RequestHumanTakeover

        # Handle LDPlayer
        # LDPlayer serial jumps between `127.0.0.1:5555+{X}` and `emulator-5554+{X}`
        port_serial, emu_serial = get_serial_pair(self.serial)
        if port_serial and emu_serial:
            # Might be LDPlayer, check connected devices
            port_device = devices.select(serial=port_serial).first_or_none()
            emu_device = devices.select(serial=emu_serial).first_or_none()
            if port_device and emu_device:
                # Paired devices found, check status to get the correct one
                if port_device.status == 'device' and emu_device.status == 'offline':
                    self.serial = port_serial
                    logger.info(f'LDPlayer device pair found: {port_device}, {emu_device}. '
                                f'Using serial: {self.serial}')
                elif port_device.status == 'offline' and emu_device.status == 'device':
                    self.serial = emu_serial
                    logger.info(f'LDPlayer device pair found: {port_device}, {emu_device}. '
                                f'Using serial: {self.serial}')
            elif not devices.select(serial=self.serial):
                # Current serial not found
                if port_device and not emu_device:
                    logger.info(f'Current serial {self.serial} not found but paired device {port_serial} found. '
                                f'Using serial: {port_serial}')
                    self.serial = port_serial
                if not port_device and emu_device:
                    logger.info(f'Current serial {self.serial} not found but paired device {emu_serial} found. '
                                f'Using serial: {emu_serial}')
                    self.serial = emu_serial

    @retry
    def list_package(self, show_log=True):
        """
        Find all packages on device.
        Use dumpsys first for faster.
        """
        # 80ms
        if show_log:
            logger.info('Get package list')
        output = self.adb_shell(r'dumpsys package | grep "Package \["')
        packages = re.findall(r'Package \[([^\s]+)\]', output)
        if len(packages):
            return packages

        # 200ms
        if show_log:
            logger.info('Get package list')
        output = self.adb_shell(['pm', 'list', 'packages'])
        packages = re.findall(r'package:([^\s]+)', output)
        return packages

    def list_known_packages(self, show_log=True):
        """
        Args:
            show_log:

        Returns:
            list[str]: List of package names
        """
        packages = self.list_package(show_log=show_log)
        packages = [p for p in packages if p in VALID_PACKAGE or p in VALID_CHANNEL_PACKAGE]
        return packages

    def detect_package(self, set_config=True):
        """
        Show all game client on this device.
        """
        logger.hr('Detect package')
        packages = self.list_known_packages()

        # Show packages
        logger.info(f'Here are the available packages in device "{self.serial}", '
                    f'copy to Alas.Emulator.PackageName to use it')
        if len(packages):
            for package in packages:
                logger.info(package)
        else:
            logger.info(f'No available packages on device "{self.serial}"')

        # Auto package detection
        if len(packages) == 0:
            logger.critical(f'No AzurLane package found, '
                            f'please confirm AzurLane has been installed on device "{self.serial}"')
            raise RequestHumanTakeover
        if len(packages) == 1:
            logger.info('Auto package detection found only one package, using it')
            self.package = packages[0]
            # Set config
            if set_config:
                self.config.Emulator_PackageName = self.package
            # Set server
            logger.info('Server changed, release resources')
            set_server(self.package)
        else:
            logger.critical(
                f'Multiple AzurLane packages found, auto package detection cannot decide which to choose, '
                'please copy one of the available devices listed above to Alas.Emulator.PackageName')
            raise RequestHumanTakeover<|MERGE_RESOLUTION|>--- conflicted
+++ resolved
@@ -13,11 +13,7 @@
 
 from module.base.decorator import Config, cached_property, del_cached_property
 from module.base.utils import ensure_time
-<<<<<<< HEAD
-from module.config.server import VALID_PACKAGE, VALID_CHANNEL_PACKAGE, set_server
-=======
 from module.config.server import VALID_CHANNEL_PACKAGE, VALID_PACKAGE, set_server
->>>>>>> 20eee743
 from module.device.connection_attr import ConnectionAttr
 from module.device.method.utils import (PackageNotInstalled, RETRY_TRIES, get_serial_pair, handle_adb_error,
                                         possible_reasons, random_port, recv_all, remove_shell_warning, retry_sleep)
