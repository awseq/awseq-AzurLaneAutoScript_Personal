--- conflicted
+++ resolved
@@ -28,13 +28,8 @@
     value: disabled
     option: [ disabled, ]
   ScreenshotMethod:
-<<<<<<< HEAD
-    value: ADB
+    value: ADB_nc
     option: [ ADB, ADB_nc, uiautomator2, aScreenCap, aScreenCap_nc, DroidCast ]
-=======
-    value: ADB_nc
-    option: [ADB, ADB_nc, uiautomator2, aScreenCap, aScreenCap_nc, DroidCast]
->>>>>>> 4072dbbb
   ControlMethod:
     value: minitouch
     option: [ ADB, uiautomator2, minitouch, Hermit ]
