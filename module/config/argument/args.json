--- conflicted
+++ resolved
@@ -6482,19 +6482,15 @@
   "Commission": {
     "Scheduler": {
       "Enable": {
-<<<<<<< HEAD
-        "type": "checkbox",
-        "value": true
-=======
-        "type": "lock",
+        "type": "checkbox",
         "value": true,
         "option": [
-          true
+          true,
+          false
         ],
         "option_bold": [
           true
         ]
->>>>>>> 81030194
       },
       "NextRun": {
         "type": "datetime",
@@ -6650,19 +6646,15 @@
   "Research": {
     "Scheduler": {
       "Enable": {
-<<<<<<< HEAD
-        "type": "checkbox",
-        "value": true
-=======
-        "type": "lock",
+        "type": "checkbox",
         "value": true,
         "option": [
-          true
+          true,
+          false
         ],
         "option_bold": [
           true
         ]
->>>>>>> 81030194
       },
       "NextRun": {
         "type": "datetime",
@@ -6990,19 +6982,15 @@
   "Reward": {
     "Scheduler": {
       "Enable": {
-<<<<<<< HEAD
-        "type": "checkbox",
-        "value": true
-=======
-        "type": "lock",
+        "type": "checkbox",
         "value": true,
         "option": [
-          true
+          true,
+          false
         ],
         "option_bold": [
           true
         ]
->>>>>>> 81030194
       },
       "NextRun": {
         "type": "datetime",
