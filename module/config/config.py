--- conflicted
+++ resolved
@@ -277,31 +277,21 @@
                     self.data, keys=f"{task}.Scheduler.Enable", default=None
                 )
                 if enable is not None and not enable:
-<<<<<<< HEAD
-                    logger.warning(f'Task {task} is force to enable')
-                    self.modified[f'{task}.Scheduler.Enable'] = True
-
-        #force_enable(['Commission', 'Research', 'Reward'])
-        limit_next_run(['Commission', 'Reward'], limit=now + timedelta(hours=12, seconds=-1))
-        limit_next_run(['Research'], limit=now + timedelta(hours=24, seconds=-1))
-        limit_next_run(['OpsiExplore'], limit=now + timedelta(days=31, seconds=-1))
-=======
                     logger.warning(f"Task {task} is force to enable")
                     self.modified[f"{task}.Scheduler.Enable"] = True
 
-        force_enable(
-            [
-                "Commission",
-                "Research",
-                "Reward",
-            ]
-        )
+        #force_enable(
+        #    [
+        #        "Commission",
+        #        "Research",
+        #        "Reward",
+        #    ]
+        #)
         limit_next_run(
             ["Commission", "Reward"], limit=now + timedelta(hours=12, seconds=-1)
         )
         limit_next_run(["Research"], limit=now + timedelta(hours=24, seconds=-1))
         limit_next_run(["OpsiExplore"], limit=now + timedelta(days=31, seconds=-1))
->>>>>>> 45716f74
         limit_next_run(self.args.keys(), limit=now + timedelta(hours=24, seconds=-1))
 
     def override(self, **kwargs):
