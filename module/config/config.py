--- conflicted
+++ resolved
@@ -476,8 +476,6 @@
     ENABLE_SHOP_MERIT_REFRESH = False
 
     """
-<<<<<<< HEAD
-=======
     module.shipyard
     """
     SHIPYARD_SERIES = 1
@@ -485,7 +483,6 @@
     BUY_SHIPYARD_BP = 2
 
     """
->>>>>>> 29ef2421
     module.sos
     """
     SOS_FLEETS_CHAPTER_3 = [4, 0]
@@ -732,11 +729,7 @@
                      'enable_dorm_reward', 'enable_dorm_feed',
                      'enable_commission_reward', 'enable_tactical_reward', 'enable_daily_reward',
                      'enable_research_reward',
-<<<<<<< HEAD
                      'enable_data_key_collect', 'enable_train_meowfficer', 'do_fort_chores_meowfficer',
-=======
-                     'enable_data_key_collect', 'enable_train_meowfficer',
->>>>>>> 29ef2421
                      'enable_guild_logistics', 'enable_guild_operations', 'enable_guild_operations_boss_auto', 'enable_guild_operations_boss_recommend',
                      'enable_shop_buy', 'enable_shop_general_gems', 'enable_shop_general_refresh', 'enable_shop_guild_refresh', 'enable_shop_merit_refresh']:
             self.__setattr__(attr.upper(), to_bool(option[attr]))
@@ -784,12 +777,9 @@
         self.SHOP_GUILD_PR = [getattr(self, f'SHOP_GUILD_PR{_}') for _ in range(1, 4)]
         self.SHOP_MEDAL_SELECTION = option['shop_medal_selection']
         self.SHOP_MERIT_SELECTION = option['shop_merit_selection']
-<<<<<<< HEAD
-=======
         self.BUY_SHIPYARD_BP = int(option['buy_shipyard_bp'])
         self.SHIPYARD_SERIES = int(option['shipyard_series'])
         self.SHIPYARD_INDEX = int(option['shipyard_index'])
->>>>>>> 29ef2421
 
         option = config['Main']
         self.CAMPAIGN_MODE = option['campaign_mode']
