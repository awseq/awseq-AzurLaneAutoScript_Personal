{
  "Menu": {
    "Alas": {
      "name": "Alas",
      "help": ""
    },
    "Farm": {
      "name": "出擊",
      "help": ""
    },
    "Event": {
      "name": "活動",
      "help": ""
    },
    "EventDaily": {
      "name": "活動每日",
      "help": ""
    },
    "Reward": {
      "name": "收穫",
      "help": ""
    },
    "DailyMission": {
      "name": "每日任務",
      "help": ""
    },
    "Opsi": {
      "name": "大世界",
      "help": ""
    },
    "Tool": {
      "name": "工具",
      "help": ""
    }
  },
  "Task": {
    "Alas": {
      "name": "Alas設定",
      "help": ""
    },
    "General": {
      "name": "通用設定",
      "help": ""
    },
    "Restart": {
      "name": "重啟設定",
      "help": ""
    },
    "Main": {
      "name": "主線圖",
      "help": ""
    },
    "Main2": {
      "name": "主線圖-2",
      "help": ""
    },
    "Main3": {
      "name": "主線圖-3",
      "help": ""
    },
    "GemsFarming": {
      "name": "刷緊急委託",
      "help": ""
    },
    "EventGeneral": {
      "name": "活動通用",
      "help": ""
    },
    "Event": {
      "name": "活動圖",
      "help": ""
    },
    "Event2": {
      "name": "活動圖-2",
      "help": ""
    },
    "Raid": {
      "name": "共鬥活動",
      "help": ""
    },
    "Coalition": {
      "name": "極地風暴",
      "help": ""
    },
    "MaritimeEscort": {
      "name": "商船護航",
      "help": ""
    },
    "WarArchives": {
      "name": "作戰檔案",
      "help": "由於作戰檔案缺少維護，開荒功能不一定能正常使用，如果發現Alas運行异常，請手動完成開荒後使用自律尋敵功能"
    },
    "EventA": {
      "name": "活動每日A圖",
      "help": ""
    },
    "EventB": {
      "name": "活動每日B圖",
      "help": ""
    },
    "EventC": {
      "name": "活動每日C圖",
      "help": ""
    },
    "EventD": {
      "name": "活動每日D圖",
      "help": ""
    },
    "EventSp": {
      "name": "活動每日SP圖",
      "help": ""
    },
    "RaidDaily": {
      "name": "共鬥活動每日",
      "help": ""
    },
    "CoalitionSp": {
      "name": "極地風暴每日SP",
      "help": ""
    },
    "Commission": {
      "name": "委託",
      "help": ""
    },
    "Tactical": {
      "name": "戰術學院",
      "help": ""
    },
    "Research": {
      "name": "科研",
      "help": ""
    },
    "Dorm": {
      "name": "後宅",
      "help": ""
    },
    "Meowfficer": {
      "name": "指揮喵",
      "help": ""
    },
    "Guild": {
      "name": "大艦隊",
      "help": ""
    },
    "Reward": {
      "name": "收穫",
      "help": ""
    },
    "Daily": {
      "name": "每日任務",
      "help": ""
    },
    "Hard": {
      "name": "困難圖",
      "help": ""
    },
    "Exercise": {
      "name": "演習",
      "help": ""
    },
    "ShopFrequent": {
      "name": "通用商店",
      "help": ""
    },
    "ShopOnce": {
      "name": "其餘商店",
      "help": ""
    },
    "Shipyard": {
      "name": "開發船塢",
      "help": ""
    },
    "Gacha": {
      "name": "每日建造",
      "help": ""
    },
    "Freebies": {
      "name": "免費獎勵",
      "help": ""
    },
    "OpsiGeneral": {
      "name": "通用設定",
      "help": ""
    },
    "OpsiAshBeacon": {
      "name": "餘燼信標",
      "help": ""
    },
    "OpsiAshAssist": {
      "name": "信標支援",
      "help": ""
    },
    "OpsiExplore": {
      "name": "每月開荒",
      "help": ""
    },
    "OpsiShop": {
      "name": "大世界商店",
      "help": ""
    },
    "OpsiVoucher": {
      "name": "兌換商店",
      "help": ""
    },
    "OpsiDaily": {
      "name": "大世界每日",
      "help": ""
    },
    "OpsiObscure": {
      "name": "隱秘海域",
      "help": ""
    },
    "OpsiAbyssal": {
      "name": "深淵海域",
      "help": ""
    },
    "OpsiArchive": {
      "name": "檔案坐標",
      "help": "從白票商店購買檔案坐標並運行，檔案海域不消耗行動力\n使用此功能前必須滿足以下條件：\n- 通關大世界主線任務+模擬戰\n- 啟用大世界開荒任務或使用戰役信息記錄儀（5000油道具）"
    },
    "OpsiStronghold": {
      "name": "塞壬要塞",
      "help": ""
    },
    "OpsiMonthBoss": {
      "name": "月度Boss",
      "help": ""
    },
    "OpsiMeowfficerFarming": {
      "name": "短貓相接",
      "help": ""
    },
    "OpsiHazard1Leveling": {
      "name": "侵蝕1練級",
      "help": ""
    },
    "OpsiCrossMonth": {
      "name": "跨月每日",
      "help": "    Alas將在大世界跨月重置之前10分鐘進入大世界，等待大世界重置但不退出大世界，然後完成新一天的大世界每日、隱秘海域、深淵海域和短貓相接，以獲得額外的金菜。運行大世界每日時，按\"大世界每日\"任務設置運行，其餘同理。\n    重要：Alas等待跨月期間，請不要操作遊戲。"
    },
    "Daemon": {
      "name": "半自動點擊",
      "help": ""
    },
    "OpsiDaemon": {
      "name": "大世界半自動",
      "help": ""
    },
    "Benchmark": {
      "name": "性能測試",
      "help": ""
    },
    "AzurLaneUncensored": {
      "name": "反和諧",
      "help": ""
    },
    "GameManager": {
      "name": "遊戲管理器(未完成)",
      "help": ""
    }
  },
  "Scheduler": {
    "_info": {
      "name": "任務設定",
      "help": ""
    },
    "Enable": {
      "name": "啟用該功能",
      "help": "將這個任務加入調度器\n委託、科研、收穫任務是強制打開的"
    },
    "NextRun": {
      "name": "下一次執行時間",
      "help": "自動計算的數值，不需要手動修改。清空後將立刻執行"
    },
    "Command": {
      "name": "內部任務名稱",
      "help": ""
    },
    "SuccessInterval": {
      "name": "執行成功後，推遲下一次執行 X 分鐘",
      "help": ""
    },
    "FailureInterval": {
      "name": "執行失敗後，推遲下一次執行 X 分鐘",
      "help": ""
    },
    "ServerUpdate": {
      "name": "伺服器更新時間",
      "help": "一些任務執行成功後，將推遲下一次執行伺服器更新的時間\n自動換算時區，一般不需要修改"
    }
  },
  "Emulator": {
    "_info": {
      "name": "模擬器設定",
      "help": ""
    },
    "Serial": {
      "name": "模擬器 Serial",
      "help": "常見的模擬器 Serial 可以查詢下方列表\n填 \"auto\" 自動檢測模擬器，多個模擬器正在運行或使用不支持自動檢測的模擬器時無法使用 \"auto\"，必須手動填寫\n模擬器預設 Serial：\n- 藍疊模擬器 127.0.0.1:5555\n- 藍疊模擬器4 Hyper-v版，填\"bluestacks4-hyperv\"自動連接，多開填\"bluestacks4-hyperv-2\"以此類推\n- 藍疊模擬器5 Hyper-v版，填\"bluestacks5-hyperv\"自動連接，多開填\"bluestacks5-hyperv-1\"以此類推\n- 夜神模擬器 127.0.0.1:62001\n- 夜神模擬器64位元 127.0.0.1:59865\n- MuMu模擬器/MuMu模擬器X 127.0.0.1:7555\n- MuMu模擬器12 127.0.0.1:16384\n- 逍遙模擬器 127.0.0.1:21503\n- 雷電模擬器 emulator-5554 或 127.0.0.1:5555\n- WSA，填\"wsa-0\"使遊戲在後臺運行，需要使用第三方軟件操控或關閉\n如果你使用了模擬器的多開功能，他們的 Serial 將不是預設的，可以在 console.bat 中執行 `adb devices` 查詢，或根據模擬器官方的教程填寫"
    },
    "PackageName": {
      "name": "遊戲伺服器",
      "help": "模擬器上裝有多個遊戲客戶端時，需要手動選擇伺服器",
      "auto": "自動檢測",
      "com.bilibili.azurlane": "國服",
      "com.YoStarEN.AzurLane": "國際服",
      "com.YoStarJP.AzurLane": "日服",
      "com.hkmanjuu.azurlane.gp": "台服",
      "com.bilibili.blhx.huawei": "國服 com.bilibili.blhx.huawei",
      "com.bilibili.blhx.mi": "國服 com.bilibili.blhx.mi",
      "com.tencent.tmgp.bilibili.blhx": "國服 com.tencent.tmgp.bilibili.blhx",
      "com.bilibili.blhx.baidu": "國服 com.bilibili.blhx.baidu",
      "com.bilibili.blhx.qihoo": "國服 com.bilibili.blhx.qihoo",
      "com.bilibili.blhx.nearme.gamecenter": "國服 com.bilibili.blhx.nearme.gamecenter",
      "com.bilibili.blhx.vivo": "國服 com.bilibili.blhx.vivo",
      "com.bilibili.blhx.mz": "國服 com.bilibili.blhx.mz",
      "com.bilibili.blhx.dl": "國服 com.bilibili.blhx.dl",
      "com.bilibili.blhx.lenovo": "國服 com.bilibili.blhx.lenovo",
      "com.bilibili.blhx.uc": "國服 com.bilibili.blhx.uc",
      "com.bilibili.blhx.mzw": "國服 com.bilibili.blhx.mzw",
      "com.yiwu.blhx.yx15": "國服 com.yiwu.blhx.yx15",
      "com.bilibili.blhx.m4399": "國服 com.bilibili.blhx.m4399",
      "com.bilibili.blhx.bilibiliMove": "國服 com.bilibili.blhx.bilibiliMove",
      "com.hkmanjuu.azurlane.gp.mc": "台服 MyCard渠道服 com.hkmanjuu.azurlane.gp.mc"
    },
    "ServerName": {
      "name": "Emulator.ServerName.name",
      "help": "Emulator.ServerName.help",
      "disabled": "不使用檢測",
      "cn_android-0": "[国服] 莱茵演习",
      "cn_android-1": "[国服] 巴巴罗萨",
      "cn_android-2": "[国服] 霸王行动",
      "cn_android-3": "[国服] 冰山行动",
      "cn_android-4": "[国服] 彩虹计划",
      "cn_android-5": "[国服] 发电机计划",
      "cn_android-6": "[国服] 瞭望台行动",
      "cn_android-7": "[国服] 十字路口行动",
      "cn_android-8": "[国服] 朱诺行动",
      "cn_android-9": "[国服] 杜立特空袭",
      "cn_android-10": "[国服] 地狱犬行动",
      "cn_android-11": "[国服] 开罗宣言",
      "cn_android-12": "[国服] 奥林匹克行动",
      "cn_android-13": "[国服] 小王冠行动",
      "cn_android-14": "[国服] 波茨坦公告",
      "cn_android-15": "[国服] 白色方案",
      "cn_android-16": "[国服] 瓦尔基里行动",
      "cn_android-17": "[国服] 曼哈顿计划",
      "cn_android-18": "[国服] 八月风暴",
      "cn_android-19": "[国服] 秋季旅行",
      "cn_android-20": "[国服] 水星行动",
      "cn_android-21": "[国服] 莱茵河卫兵",
      "cn_android-22": "[国服] 北极光计划",
      "cn_android-23": "[国服] 长戟计划",
      "cn_ios-0": "[国服] 夏威夷",
      "cn_ios-1": "[国服] 珊瑚海",
      "cn_ios-2": "[国服] 中途岛",
      "cn_ios-3": "[国服] 铁底湾",
      "cn_ios-4": "[国服] 所罗门",
      "cn_ios-5": "[国服] 马里亚纳",
      "cn_ios-6": "[国服] 莱特湾",
      "cn_ios-7": "[国服] 硫磺岛",
      "cn_ios-8": "[国服] 冲绳岛",
      "cn_ios-9": "[国服] 阿留申群岛",
      "cn_ios-10": "[国服] 马耳他",
      "cn_channel-0": "[国服] 皇家巡游",
      "cn_channel-1": "[国服] 大西洋宪章",
      "cn_channel-2": "[国服] 十字军行动",
      "cn_channel-3": "[国服] 龙骑兵行动",
      "cn_channel-4": "[国服] 冥王星行动",
      "en-0": "[EN] Avrora",
      "en-1": "[EN] Lexington",
      "en-2": "[EN] Sandy",
      "en-3": "[EN] Washington",
      "en-4": "[EN] Amagi",
      "en-5": "[EN] Little Enterprise",
      "jp-0": "[JP] ブレスト",
      "jp-1": "[JP] 横須賀",
      "jp-2": "[JP] 佐世保",
      "jp-3": "[JP] 呉",
      "jp-4": "[JP] 舞鶴",
      "jp-5": "[JP] ルルイエ",
      "jp-6": "[JP] サモア",
      "jp-7": "[JP] 大湊",
      "jp-8": "[JP] トラック",
      "jp-9": "[JP] ラバウル",
      "jp-10": "[JP] 鹿児島",
      "jp-11": "[JP] マドラス",
      "jp-12": "[JP] サンディエゴ",
      "jp-13": "[JP] 竹敷",
      "jp-14": "[JP] キール",
      "jp-15": "[JP] 若松",
      "jp-16": "[JP] オデッサ",
      "jp-17": "[JP] スイートバン"
    },
    "ScreenshotMethod": {
      "name": "模擬器截圖方案",
      "help": "使用自動選擇時，將執行一次性能測試並自動更改為最快的截圖方案\n一般情況下的速度: DroidCast_raw >> aScreenCap_nc > ADB_nc >>> aScreenCap > uiautomator2 ~= ADB\n運行 工具 - 性能測試 以尋找最快的方案",
      "auto": "自動選擇最快的",
      "ADB": "ADB",
      "ADB_nc": "ADB_nc",
      "uiautomator2": "uiautomator2",
      "aScreenCap": "aScreenCap",
      "aScreenCap_nc": "aScreenCap_nc",
      "DroidCast": "DroidCast",
      "DroidCast_raw": "DroidCast_raw",
      "scrcpy": "scrcpy"
    },
    "ControlMethod": {
      "name": "模擬器控制方案",
      "help": "速度: minitouch > Hermit >>> uiautomator2 ~= ADB\n建議選minitouch，不建議選Hermit除非在vmos下",
      "ADB": "ADB",
      "uiautomator2": "uiautomator2",
      "minitouch": "minitouch",
      "Hermit": "Hermit",
      "MaaTouch": "MaaTouch"
    },
    "ScreenshotDedithering": {
      "name": "去除圖片色彩抖動",
      "help": "在手機上運行時開啟"
    },
    "AdbRestart": {
      "name": "在檢測不到設備的時候嘗試重啟adb",
      "help": ""
    }
  },
  "RestartEmulator": {
    "_info": {
      "name": "重啓模擬器",
      "help": ""
    },
    "Enable": {
      "name": "RestartEmulator.Enable.name",
      "help": "RestartEmulator.Enable.help"
    },
    "EmulatorData": {
      "name": "RestartEmulator.EmulatorData.name",
      "help": "RestartEmulator.EmulatorData.help"
    },
    "ErrorRestart": {
      "name": "啟用重啓模擬器",
      "help": "在模擬器被關閉的時候自動啟動模擬器"
    },
    "DailyRestart": {
      "name": "服務器重繪時重啓模擬器",
      "help": "每天主動重啓模擬器以解决記憶體洩漏問題"
    }
  },
  "Error": {
    "_info": {
      "name": "除錯設定",
      "help": ""
    },
    "HandleError": {
      "name": "啟用異常處理",
      "help": "處理部分異常，執行出錯時撤退"
    },
    "SaveError": {
      "name": "出錯時，保存 Log 和截圖",
      "help": ""
    },
    "OnePushConfig": {
      "name": "錯誤推送設定",
      "help": "發生無法處理的异常後，使用 Onepush 推送错误消息。設定參考文檔：https://github.com/LmeSzinc/AzurLaneAutoScript/wiki/Onepush-configuration-%5BCN%5D"
    },
    "ScreenshotLength": {
      "name": "出錯時，保留最後 X 張截圖",
      "help": ""
    }
  },
  "Optimization": {
    "_info": {
      "name": "優化設定",
      "help": ""
    },
    "ScreenshotInterval": {
      "name": "放慢截圖速度至 X 秒一張",
      "help": "執行兩次截圖之間的最小間隔，限制在 0.1 ~ 0.3，對於高配置電腦能降低 CPU 佔用"
    },
    "CombatScreenshotInterval": {
      "name": "戰鬥中放慢截圖速度至 X 秒一張",
      "help": "執行兩次截圖之間的最小間隔，限制在 0.1 ~ 1.0，能降低戰鬥時的 CPU 佔用"
    },
    "TaskHoardingDuration": {
      "name": "囤積任務 X 分鐘",
      "help": "能在收穫期間降低操作遊戲的頻率\n任務觸發後，等待 X 分鐘後，一次性執行佇列中的任務"
    },
    "WhenTaskQueueEmpty": {
      "name": "當任務隊列清空後",
      "help": "無任務時關閉遊戲，能在收菜期間降低 CPU 佔用",
      "stay_there": "停在原處",
      "goto_main": "前往主界面",
      "close_game": "關閉遊戲"
    }
  },
  "DropRecord": {
    "_info": {
      "name": "掉落紀錄",
      "help": ""
    },
    "SaveFolder": {
      "name": "掉落紀錄儲存的資料夾",
      "help": ""
    },
    "AzurStatsID": {
      "name": "AzurStats ID",
      "help": "上傳至 https://azur-stats.lyoko.io 時，用來識別的用戶端 ID\n由隨機字元組成，可隨意修改"
    },
    "API": {
      "name": "上傳線路",
      "help": "如果大陸用戶無法連接到AzurStat，可以使用\"國內反向代理\"",
      "default": "默認 (Cloudflare)",
      "cn_gz_reverse_proxy": "國內反向代理 (廣州)"
    },
    "ResearchRecord": {
      "name": "科研截圖",
      "help": "",
      "do_not": "無操作",
      "save": "保存",
      "upload": "上傳",
      "save_and_upload": "保存並上傳"
    },
    "CommissionRecord": {
      "name": "委托截圖",
      "help": "",
      "do_not": "無操作",
      "save": "保存",
      "upload": "上傳",
      "save_and_upload": "保存並上傳"
    },
    "CombatRecord": {
      "name": "戰鬥掉落截圖",
      "help": "啟用後會放緩結算時的點擊速度\n在自律尋敵下不生效",
      "do_not": "無操作",
      "save": "保存"
    },
    "OpsiRecord": {
      "name": "大世界掉落截圖",
      "help": "",
      "do_not": "無操作",
      "save": "保存",
      "upload": "上傳",
      "save_and_upload": "保存並上傳"
    },
    "MeowfficerBuy": {
      "name": "指揮喵購買截圖",
      "help": "",
      "do_not": "無操作",
      "save": "保存"
    },
    "MeowfficerTalent": {
      "name": "指揮喵天賦截圖",
      "help": "",
      "do_not": "無操作",
      "save": "保存",
      "upload": "上傳",
      "save_and_upload": "保存並上傳"
    }
  },
  "Retirement": {
    "_info": {
      "name": "退役設置",
      "help": ""
    },
    "RetireMode": {
      "name": "退役模式",
      "help": "若選擇強化，強化材料不足時，退回到一鍵退役",
      "one_click_retire": "一鍵退役",
      "enhance": "強化",
      "old_retire": "傳統退役"
    }
  },
  "OneClickRetire": {
    "_info": {
      "name": "一鍵退役設置",
      "help": "僅在 \"退役模式\" 設置為 \"一鍵退役\" 時生效"
    },
    "KeepLimitBreak": {
      "name": "保留滿星同名艦船",
      "help": "沒有滿星的同名艦船時，保留幾艘符合退役條件的同名艦船\n如果一鍵退役無法退役，請設置為 \"不保留\"",
      "keep_limit_break": "保留滿星所需",
      "do_not_keep": "不保留"
    }
  },
  "Enhance": {
    "_info": {
      "name": "強化設置",
      "help": "僅在 \"退役模式\" 設置為 \"強化\" 時生效"
    },
    "ShipToEnhance": {
      "name": "需要強化的艦船",
      "help": "",
      "all": "強化全部艦船",
      "favourite": "僅強化常用艦船"
    },
    "Filter": {
      "name": "強化過濾字符串",
      "help": "格式: \"cv > bb > ...\"，\n留空則使用默認強化方式"
    },
    "CheckPerCategory": {
      "name": "每分類強化數量",
      "help": "每個艦船分類最多強化多少艦船，\n在戰鬥中的艦船會被跳過且不計入，\n優先判斷是否有強化材料"
    }
  },
  "OldRetire": {
    "_info": {
      "name": "傳統退役設置",
      "help": "僅在 \"退役模式\" 設置為 \"傳統退役\" 時生效\n注意：傳統退役基於角色稀有度，可能退役布里"
    },
    "N": {
      "name": "退役白船 ( N )",
      "help": ""
    },
    "R": {
      "name": "退役藍船 ( R )",
      "help": ""
    },
    "SR": {
      "name": "退役紫船 ( SR )",
      "help": ""
    },
    "SSR": {
      "name": "退役金船 ( SSR )",
      "help": ""
    },
    "RetireAmount": {
      "name": "退役數量",
      "help": "",
      "retire_all": "退役全部",
      "retire_10": "退役10個"
    }
  },
  "Campaign": {
    "_info": {
      "name": "地圖設定",
      "help": ""
    },
    "Name": {
      "name": "地圖名稱",
      "help": "例如 7-2, 12-4, D3, SP4，不區分大小寫\n若地圖缺失，請等待更新"
    },
    "Event": {
      "name": "活動名稱",
      "help": "自動選擇至最新的活動圖",
      "campaign_main": "主線圖",
<<<<<<< HEAD
      "event_20230817_cn": "The Fools Scales",
=======
      "event_20220414_cn": "復刻-永夜幻光",
>>>>>>> 7c088ed5
      "event_20230803_cn": "Anthem of Remembrance",
      "event_20211125_cn": "復刻-交匯世界的弧光",
      "event_20200917_cn": "復刻-蝶海夢花",
      "event_20220818_cn": "遠匯點作戰",
      "raid_20230629": "Reflections of the Oasis",
      "event_20220428_cn": "虹彩的終幕曲",
      "event_20210527_cn": "鏡位螺旋",
      "event_20200603_cn": "復刻峽灣間的反擊",
      "event_20230525_cn": "Confluence of Nothingness",
      "event_20220526_cn": "泠誓光庭",
      "event_20201126_cn": "假日航線",
      "event_20210819_cn": "復刻-微層混合",
      "event_20211111_cn": "杰諾瓦的焰火",
      "coalition_20230323": "Frostfall",
      "raid_20220630": "來自鳶尾的天使",
      "event_20210422_cn": "復興的讚美詩",
      "event_20210624_cn": "復刻-浮櫻影華",
      "event_20230223_cn": "Revelations of Dust",
      "event_20220224_cn": "深度回音",
      "event_20200806_cn": "復刻最重要的寶物",
      "raid_20220127": "演習神秘事件調查",
      "raid_20230118": "Winter Pathfinder",
      "event_20210610_tw": "復刻夜幕下的歸途",
      "event_20210225_cn": "破曉冰華",
      "event_20211229_cn": "逆轉彩虹之塔",
      "event_20221222_cn": "Parallel Superimposition",
      "event_20221124_cn": "鍊金術士與秘密遺跡群島",
      "event_20210325_cn": "復刻箱庭療法",
      "event_20201229_cn": "負象限作戰",
      "raid_20221027": "Fight On Royal Maids!(Part 3)",
      "event_20210121_cn": "復刻神聖的悲喜劇",
      "event_20220915_cn": "Violet Tempest Blooming Lycoris",
      "event_20210916_cn": "碧海光粼",
      "event_20200903_en": "復刻峽灣間的星辰",
      "event_20220324_cn": "虛像構築之塔",
      "event_20211028_cn": "復刻穹頂下的聖詠曲",
      "event_20220728_cn": "Aquilifers Ballade",
      "event_20201029_cn": "激唱的UNIVERSE",
      "raid_20210708": "復刻穿越彼方的水線",
      "event_20200820_cn": "復刻鐵血音符誓言",
      "event_20201012_cn": "劃破海空之翼",
      "raid_20200624": "特別演習埃塞克斯級(復刻)",
      "event_20220407_tw": "蒼紅的迴響(復刻)",
      "event_20220310_tw": "復刻斯圖爾特的硝煙",
      "event_20220210_cn": "Northern Overture Rerun",
      "event_20211028_tw": "復刻光與影的鳶尾之華",
      "event_20210722_cn": "響徹碧海的偶像歌",
      "event_20200723_cn": "永夜幻光",
      "event_20210624_tw": "穹頂下的聖詠曲",
      "event_20210527_tw": "微層混合",
      "event_20210429_tw": "復刻墨染的鋼鐵之花",
      "event_20210415_tw": "復刻圍剿施佩伯爵",
      "event_20210225_tw": "北境序曲",
      "event_20200312_cn": "斯圖爾特的硝煙",
      "event_20201002_en": "Counterattack Within the Fjord",
      "event_20200716_en": "Ink Stained Steel Sakura Rerun",
      "event_20200611_en": "Skybound Oratorio",
      "event_20200603_en": "Prelude under the Moon Rerun",
      "event_20200521_en": "Iris of Light and Dark Rerun",
      "event_20200521_cn": "穹顶下的圣咏曲",
      "event_20200507_cn": "The Way Home in the Night",
      "event_20200423_cn": "Crimson Echoes Rerun",
      "event_20200326_cn": "Microlayer Medley",
      "event_20200227_cn": "Northern Overture",
      "war_archives_20220414_cn": "檔案 永夜幻光",
      "war_archives_20220210_cn": "檔案 北境序曲",
      "war_archives_20211028_cn": "檔案 穹頂下的聖詠曲",
      "war_archives_20210819_cn": "archives Microlayer Medley",
      "war_archives_20200903_cn": "archives Stars of the Shimmering Fjord",
      "war_archives_20201029_cn": "archives Universe in Unison",
      "war_archives_20200806_cn": "archives The Enigma and the Shark",
      "war_archives_20210624_cn": "archives Swirling Cherry Blossoms",
      "war_archives_20210325_cn": "archives Ashen Simulacrum",
      "war_archives_20190911_cn": "archives Empyreal Tragicomedy",
      "war_archives_20211014_cn": "archives Crescendo of Polaris",
      "war_archives_20200820_cn": "archives Scherzo of Iron and Blood",
      "war_archives_20181227_cn": "檔案 蒼紅的迴響",
      "war_archives_20180726_cn": "檔案 光與影的鳶尾之華",
      "war_archives_20180607_cn": "檔案 墨染的鋼鐵之花",
      "war_archives_20190221_en": "檔案 凜冬王冠",
      "war_archives_20191010_en": "檔案 圍剿斯佩伯爵",
      "war_archives_20181026_en": "檔案 墜落之翼",
      "war_archives_20190620_en": "檔案 光榮的一戰",
      "war_archives_20190321_en": "檔案 紅染的參訪者",
      "war_archives_20191031_en": "檔案 異色格",
      "war_archives_20181020_en": "檔案 努力希望和計劃"
    },
    "Mode": {
      "name": "地圖模式",
      "help": "僅適用於主線圖",
      "normal": "普通",
      "hard": "困難"
    },
    "UseClearMode": {
      "name": "使用周回模式",
      "help": ""
    },
    "UseFleetLock": {
      "name": "使用陣容鎖定",
      "help": ""
    },
    "UseAutoSearch": {
      "name": "使用自律尋敵",
      "help": ""
    },
    "Use2xBook": {
      "name": "使用高效作戰指令書",
      "help": "兩倍石油消耗，兩次掉落結算"
    },
    "AmbushEvade": {
      "name": "規避伏擊",
      "help": ""
    }
  },
  "StopCondition": {
    "_info": {
      "name": "停止條件",
      "help": "觸發以下任意條件後，停止任務"
    },
    "RunCount": {
      "name": "出擊次數大於 X 後停止",
      "help": "每執行一次，次數減一，歸零後停止任務\n0 表示不限制次數"
    },
    "OilLimit": {
      "name": "石油低於 X 後停止",
      "help": ""
    },
    "MapAchievement": {
      "name": "達成地圖成就後停止",
      "help": "達成地圖 100% 通關、達成三星通關、達成安全海域\n或達成安全海域但不打三星後停止",
      "non_stop": "否",
      "100_percent_clear": "100%通關",
      "map_3_stars": "100%通關 + 三星",
      "threat_safe": "100%通關 + 三星 + 安全海域",
      "threat_safe_without_3_stars": "100%通關 + 安全海域"
    },
    "StageIncrease": {
      "name": "達成地圖成就後前往下一關卡，不停止",
      "help": "自動開荒，需要保證隊伍有足夠的強度，及地圖屬性限制，並設定\"達成地圖成就後停止\"\n例如，打開本功能，並選擇\"地圖 100% 通關\"，將在地圖100%通關後前往下一關卡\n支援自動開荒的地圖：1-1至14-4、A1至A3、B1至B3、C1至C3、D1至D3、SP1至SP4"
    },
    "GetNewShip": {
      "name": "獲得新船後停止",
      "help": ""
    },
    "ReachLevel": {
      "name": "艦船升至 X 級後停止",
      "help": "任意等級低於 X 的艦船升級至 X 級後停止\n0 表示不限制等級"
    }
  },
  "Fleet": {
    "_info": {
      "name": "出擊艦隊",
      "help": ""
    },
    "Fleet1": {
      "name": "一隊編號",
      "help": "",
      "1": "1",
      "2": "2",
      "3": "3",
      "4": "4",
      "5": "5",
      "6": "6"
    },
    "Fleet1Formation": {
      "name": "一隊陣型",
      "help": "",
      "line_ahead": "單縱陣",
      "double_line": "複縱陣",
      "diamond": "輪型陣"
    },
    "Fleet1Mode": {
      "name": "一隊自律模式",
      "help": "",
      "combat_auto": "自律戰鬥",
      "combat_manual": "手動",
      "stand_still_in_the_middle": "中路站樁",
      "hide_in_bottom_left": "躲左下角"
    },
    "Fleet1Step": {
      "name": "一隊步幅",
      "help": "活動圖中受限制的移動距離",
      "2": "2",
      "3": "3",
      "4": "4",
      "5": "5"
    },
    "Fleet2": {
      "name": "二隊編號",
      "help": "",
      "0": "不使用",
      "1": "1",
      "2": "2",
      "3": "3",
      "4": "4",
      "5": "5",
      "6": "6"
    },
    "Fleet2Formation": {
      "name": "二隊陣型",
      "help": "",
      "line_ahead": "單縱陣",
      "double_line": "複縱陣",
      "diamond": "輪型陣"
    },
    "Fleet2Mode": {
      "name": "二隊自律模式",
      "help": "",
      "combat_auto": "自律戰鬥",
      "combat_manual": "手動",
      "stand_still_in_the_middle": "中路站樁",
      "hide_in_bottom_left": "躲左下角"
    },
    "Fleet2Step": {
      "name": "二隊步幅",
      "help": "活動圖中受限制的移動距離",
      "2": "2",
      "3": "3",
      "4": "4",
      "5": "5"
    },
    "FleetOrder": {
      "name": "艦隊職能",
      "help": "非自律尋敵下會撿問號和彈藥\n非自律尋敵下進行4戰及以下的作戰時，會強制使用\"一隊全清二隊待機\"",
      "fleet1_mob_fleet2_boss": "一隊道中二隊Boss",
      "fleet1_boss_fleet2_mob": "一隊Boss二隊道中",
      "fleet1_all_fleet2_standby": "一隊全清二隊待機",
      "fleet1_standby_fleet2_all": "一隊待機二隊全清"
    }
  },
  "Submarine": {
    "_info": {
      "name": "潛艇設定",
      "help": ""
    },
    "Fleet": {
      "name": "潛艇艦隊編號",
      "help": "",
      "0": "不使用",
      "1": "1",
      "2": "2"
    },
    "Mode": {
      "name": "潛艇出擊方案",
      "help": "僅在自律尋敵關閉的情況下生效，提醒: '狩獵及BOSS戰'為'僅狩獵'與'僅BOSS戰'的混合，它會在道中進行狩獵打擊，並在BOSS戰嘗試召喚潛艇。",
      "do_not_use": "不使用",
      "hunt_only": "僅狩獵",
      "boss_only": "僅BOSS",
      "hunt_and_boss": "狩獵及BOSS戰",
      "every_combat": "每戰出擊"
    },
    "AutoSearchMode": {
      "name": "潛艇自律尋敵方案",
      "help": "僅在自律尋敵下生效",
      "sub_standby": "待機",
      "sub_auto_call": "自動出擊"
    },
    "DistanceToBoss": {
      "name": "BOSS戰前將潛艇移動到BOSS附近",
      "help": "僅在\"潛艇出擊方案\"為\"僅BOSS戰\"及\"狩獵及BOSS戰\"時生效\n選擇\"距離BOSS X格\"需要保證潛艇狩獵範圍能覆蓋到BOSS，距離使用曼哈頓距離計算，選擇\"使用遠洋支援\"需要潛艇隊伍裡有U522或是達芬奇",
      "to_boss_position": "至 BOSS 所在位置",
      "1_grid_to_boss": "距離 BOSS 1 格",
      "2_grid_to_boss": "距離 BOSS 2 格",
      "use_open_ocean_support": "使用 遠洋支援"
    }
  },
  "Emotion": {
    "_info": {
      "name": "心情設定",
      "help": ""
    },
    "Mode": {
      "name": "心情設定",
      "help": "",
      "calculate": "計算心情消耗",
      "ignore": "無視紅臉出擊警告",
      "calculate_ignore": "計算心情消耗 + 無視紅臉出擊警告"
    },
    "Fleet1Value": {
      "name": "一隊心情值",
      "help": ""
    },
    "Fleet1Record": {
      "name": "一隊心情紀錄時間",
      "help": ""
    },
    "Fleet1Control": {
      "name": "一隊心情控制",
      "help": "",
      "keep_exp_bonus": "保持經驗加成 (>120)",
      "prevent_green_face": "防止綠臉 (>40)",
      "prevent_yellow_face": "防止黃臉 (>30)",
      "prevent_red_face": "防止紅臉 (>0)"
    },
    "Fleet1Recover": {
      "name": "一隊心情回復",
      "help": "",
      "not_in_dormitory": "未放置於後宅 (20/h)",
      "dormitory_floor_1": "後宅一樓 (40/h)",
      "dormitory_floor_2": "後宅二樓 (50/h)"
    },
    "Fleet1Oath": {
      "name": "一隊全員已婚 (+10/h)",
      "help": ""
    },
    "Fleet2Value": {
      "name": "二隊心情值",
      "help": ""
    },
    "Fleet2Record": {
      "name": "二隊心情紀錄時間",
      "help": ""
    },
    "Fleet2Control": {
      "name": "二隊心情控制",
      "help": "",
      "keep_exp_bonus": "保持經驗加成 (>120)",
      "prevent_green_face": "防止綠臉 (>40)",
      "prevent_yellow_face": "防止黃臉 (>30)",
      "prevent_red_face": "防止紅臉 (>0)"
    },
    "Fleet2Recover": {
      "name": "二隊心情回復",
      "help": "",
      "not_in_dormitory": "未放置於後宅 (20/h)",
      "dormitory_floor_1": "後宅一樓 (40/h)",
      "dormitory_floor_2": "後宅二樓 (50/h)"
    },
    "Fleet2Oath": {
      "name": "二隊全員已婚 (+10/h)",
      "help": ""
    }
  },
  "HpControl": {
    "_info": {
      "name": "血量控制",
      "help": "僅在關閉陣容鎖定時生效"
    },
    "UseHpBalance": {
      "name": "啟用血量平衡",
      "help": "將低血量的移動到保護位，高血量的移動到承傷位"
    },
    "UseEmergencyRepair": {
      "name": "使用維修工具",
      "help": ""
    },
    "UseLowHpRetreat": {
      "name": "啟用低血量撤退",
      "help": ""
    },
    "HpBalanceThreshold": {
      "name": "前排血量差大於 X 時換位",
      "help": ""
    },
    "HpBalanceWeight": {
      "name": "先鋒血量權重",
      "help": "先鋒肉度有差別時應修改，格式\n1000, 1000, 1000"
    },
    "RepairUseSingleThreshold": {
      "name": "任意艦船血量低於 X 後，使用緊急維修",
      "help": ""
    },
    "RepairUseMultiThreshold": {
      "name": "所有艦船血量低於 X 後，使用緊急維修",
      "help": ""
    },
    "LowHpRetreatThreshold": {
      "name": "任意艦船血量低於 X 後，撤退",
      "help": ""
    }
  },
  "EnemyPriority": {
    "_info": {
      "name": "索敵邏輯",
      "help": "自定義你想打的敵人的優先級"
    },
    "EnemyScaleBalanceWeight": {
      "name": "敵人優先級",
      "help": "先清理通往BOSS的主要途徑上的敵人，再根據優先級清理其他敵人",
      "default_mode": "依照地圖文件",
      "S3_enemy_first": "優先攻擊大型敵人",
      "S1_enemy_first": "優先攻擊小型敵人"
    }
  },
  "C11AffinityFarming": {
    "_info": {
      "name": "1-1 伏擊刷好感",
      "help": "進入 1-1 後，在 C1 附近反復移動"
    },
    "RunCount": {
      "name": "執行次數",
      "help": ""
    }
  },
  "C72MysteryFarming": {
    "_info": {
      "name": "7-2 三戰撿垃圾",
      "help": "打三戰，撿完問號後撤退"
    },
    "StepOnA3": {
      "name": "用二隊踩 A3",
      "help": "能有效避免 A2 的問號點被堵住"
    }
  },
  "C122MediumLeveling": {
    "_info": {
      "name": "12-2 中型練級",
      "help": "用強度低的隊伍在 12-2 練級，打完非三星敵人後撤退\n通過降低隊伍強度提高 經驗/油耗 的比例"
    },
    "LargeEnemyTolerance": {
      "name": "最多打 X 戰三星敵人",
      "help": "",
      "0": "0",
      "1": "1",
      "2": "2",
      "10": "10"
    }
  },
  "C124LargeLeveling": {
    "_info": {
      "name": "12-4 大型練級",
      "help": "用強度高的隊伍在 12-4 練級，打完三星敵人後撤退\n通過多打三星敵人提高 經驗/油耗 的比例"
    },
    "NonLargeEnterTolerance": {
      "name": "進圖後 X 戰無三星敵人，撤退",
      "help": "",
      "0": "0",
      "1": "1",
      "2": "2"
    },
    "NonLargeRetreatTolerance": {
      "name": "最多打 X 戰非三星敵人",
      "help": "",
      "0": "0",
      "1": "1",
      "2": "2",
      "10": "10"
    },
    "PickupAmmo": {
      "name": "X 戰後撿彈藥",
      "help": "",
      "3": "3",
      "4": "4",
      "5": "5"
    }
  },
  "GemsFarming": {
    "_info": {
      "name": "刷緊急委託",
      "help": "警告：這個功能可以讓玩家獲取少量的鑽石，但不是一個能高效獲取鑽石的方法\n玩碧藍航線不久的玩家，很容易迷信零破和低耗等，而忽視了角色養成\n執行這個功能只會讓你自己感覺很充實，而你的帳號實際零提升\n這個功能的主要用途，是讓陣容成型的玩家獲取額外的魔方，請理性地把鑽石當作副產物\n\n這個功能將在旗艦32級之後，將旗艦更換為1級白船零破航母\n關於緊急委託刷新機制，可閱讀 https://bbs.nga.cn/read.php?tid=27134956\n委託油耗比: A3 > A1 > 2-4 > 2-1，有活動圖時建議選活動圖，2-1會撿問號有更多物資\n一隊會完成所有的戰鬥，前排應當為百級零破驅逐帶輸出裝，後排應該為35級以下白船零破航母\n二隊會提供跨隊支援，應該有紐澤西和信濃"
    },
    "ChangeFlagship": {
      "name": "更換旗艦",
      "help": "當旗艦等級>=33或紅臉時更換旗艦，選擇不更換則會強制紅臉出擊\n尋找等級在1-32之間的白皮航母，同時會在退役時選擇更換下來的旗艦。所有等級大於1級的白船航母均會被視為退役目標，請務必鎖定不是目標的船。換船時更換旗艦裝備，這通過記錄之前的裝備完成。\n\n換裝備只會更換正在裝備中的欄位，即使是白裝也會更換。如果指定了旗艦，則會更換全部5個裝備，未指定旗艦隻會更換設備。",
      "ship": "更換艦船",
      "ship_equip": "更換艦船 + 裝備"
    },
    "ChangeVanguard": {
      "name": "更換前排",
      "help": "當前排紅臉時更換前排，選擇不更換則會強制紅臉出擊\n換前排通過找一艘心情不低於10、等級70的白鷹白船驅逐完成，所以盡量保證有足夠多的驅逐。國服則為等級100的白鷹白船驅逐。\n\n換裝備只會更換正在裝備中的欄位，即使是白裝也會更換。如果指定了旗艦，則會更換全部5個裝備，未指定旗艦隻會更換設備。",
      "disabled": "不更换",
      "ship": "更換艦船",
      "ship_equip": "更換艦船 + 裝備"
    },
    "CommonCV": {
      "name": "指定旗艦航母",
      "help": "",
      "any": "任意",
      "langley": "蘭利",
      "bogue": "博格",
      "ranger": "突擊者",
      "hermes": "競技神"
    },
    "CommissionLimit": {
      "name": "防止緊急委託數量過多",
      "help": "在7x24運行時防止緊急委託數量過多做不完每日委託，建議在委託過濾器僅選擇短時長高收益委託"
    }
  },
  "EventGeneral": {
    "_info": {
      "name": "活動通用設置",
      "help": ""
    },
    "PtLimit": {
      "name": "活動 PT 限制",
      "help": "當累計 PT 達到給定數值時，禁用所有活動任務，0 表示不限制，使用自律尋敵時不能即時觸發\n開啟後，你只需要打開所有活動任務，而不需要計算一共打多少次"
    },
    "TimeLimit": {
      "name": "活動時間限制",
      "help": "當本地時間超過給定數值後，禁用所有活動任務，'2020-01-01 00:00:00' 表示不限制，觸發一次後時間將被重置\n設置後能防止活動結束後忘記關閉任務的事情發生"
    }
  },
  "TaskBalancer": {
    "_info": {
      "name": "任務平衡設置",
      "help": "防止運行活動圖時物資過低"
    },
    "Enable": {
      "name": "啟用任務平衡",
      "help": "啟用後，將於每次出擊後檢查物資量"
    },
    "CoinLimit": {
      "name": "保持物資大於X",
      "help": ""
    },
    "TaskCall": {
      "name": "物資過低時呼叫任務X",
      "help": "提醒: 玩家需提前設置好被調用的任務，否則將不會作用",
      "Main": "主線圖",
      "Main2": "主線圖-2",
      "Main3": "主線圖-3"
    }
  },
  "EventDaily": {
    "_info": {
      "name": "活動每日",
      "help": ""
    },
    "StageFilter": {
      "name": "活動每日過濾器",
      "help": "按活動過濾器順序出擊"
    },
    "LastStage": {
      "name": "上一個完成的地圖",
      "help": "自動更新的數值，將跳過過濾器中已完成的地圖，過0點重置"
    }
  },
  "Raid": {
    "_info": {
      "name": "共鬥活動設定",
      "help": ""
    },
    "Mode": {
      "name": "難度",
      "help": "",
      "easy": "簡單",
      "normal": "普通",
      "hard": "困難",
      "ex": "ex"
    },
    "UseTicket": {
      "name": "使用演習券",
      "help": ""
    }
  },
  "RaidDaily": {
    "_info": {
      "name": "共鬥每日",
      "help": "完成每日共鬥簡單普通困難"
    },
    "StageFilter": {
      "name": "共鬥難度過濾器",
      "help": ""
    }
  },
  "MaritimeEscort": {
    "_info": {
      "name": "商船護航",
      "help": "進一下就撤退，能拿約70%的獎勵"
    },
    "Enable": {
      "name": "啟用商船護航",
      "help": ""
    }
  },
  "Coalition": {
    "_info": {
      "name": "活動設置",
      "help": "出擊前必須在遊戲內手動配隊"
    },
    "Fleet": {
      "name": "出擊隊伍",
      "help": "",
      "single": "單隊連戰",
      "multi": "多隊出擊"
    }
  },
  "Commission": {
    "_info": {
      "name": "委託",
      "help": ""
    },
    "PresetFilter": {
      "name": "委托過濾器",
      "help": "如果對委托的產出和收益沒有足夠的了解，不建議編寫自定義過濾器，建議使用預優化委托過濾器\n如果24小時運行刷緊急委託功能，應當使用24小時版的過濾器\n不推薦在運行刷緊急委託功能的同時使用石油優先過濾器",
      "cube": "鑽石>魔方>石油",
      "cube_24h": "鑽石>魔方>石油（7x24刷委託）",
      "chip": "鑽石>心智>魔方",
      "chip_24h": "鑽石>心智>魔方（7x24刷委託）",
      "oil": "鑽石>石油>魔方",
      "custom": "自定義"
    },
    "CustomFilter": {
      "name": "自定義委托過濾器",
      "help": "使用自定義過濾器需將 \"委托過濾器\" 設置為 \"自定義\"，並閱讀 https://github.com/LmeSzinc/AzurLaneAutoScript/wiki/filter_string_cn"
    },
    "DoMajorCommission": {
      "name": "做主要委託 (1200油/1000油委託)",
      "help": "1200油委託現在已經過時，收益很低，建議關閉"
    }
  },
  "Tactical": {
    "_info": {
      "name": "戰術學院",
      "help": ""
    },
    "TacticalFilter": {
      "name": "戰術學院過濾器",
      "help": "一般不需要修改"
    },
    "RapidTrainingSlot": {
      "name": "使用快速學習",
      "help": "活動期間有每天10次的快速技能學習",
      "do_not_use": "不使用",
      "slot_1": "使用於1號位",
      "slot_2": "使用於2號位",
      "slot_3": "使用於3號位",
      "slot_4": "使用於4號位"
    }
  },
  "ControlExpOverflow": {
    "_info": {
      "name": "溢出經驗控制",
      "help": "防止技能快滿級的時候，使用高級技能書溢出大量經驗\n例如設置T3書溢出100點，T4書溢出100點，在剩餘1100點經驗時，將不使用T4書，轉而使用T3書"
    },
    "Enable": {
      "name": "啟用溢出經驗控制",
      "help": ""
    },
    "T4Allow": {
      "name": "允許 T4 技能書溢出 X 點經驗",
      "help": ""
    },
    "T3Allow": {
      "name": "允許 T3 技能書溢出 X 點經驗",
      "help": ""
    },
    "T2Allow": {
      "name": "允許 T2 技能書溢出 X 點經驗",
      "help": ""
    },
    "T1Allow": {
      "name": "允許 T1 技能書溢出 X 點經驗",
      "help": ""
    }
  },
  "AddNewStudent": {
    "_info": {
      "name": "學習新技能",
      "help": "當戰術學院有空餘的位置時，將自動指派一個艦娘，並學習第一個未滿級的技能"
    },
    "Enable": {
      "name": "啟用該功能",
      "help": ""
    },
    "Favorite": {
      "name": "優先選擇常用",
      "help": ""
    }
  },
  "Research": {
    "_info": {
      "name": "科研",
      "help": "當過濾器和其他設定一起工作時，Alas 會尋找同時滿足所有用戶設定的項目。 \n例如，你設定科研過濾器是 `H1 > D2.5 > shortest` （包含消耗魔方的科研），但又設定了不允許消耗魔方，最終的結果是 Alas 不會選擇消耗魔方的科研。當你突然想切魔方的時候，只需打開消耗魔方，而不需要修改過濾器，這是比較方便的。"
    },
    "UseCube": {
      "name": "使用魔方",
      "help": "",
      "always_use": "總是使用",
      "only_05_hour": "0.5小時+無項目可做時",
      "only_no_project": "無項目可做時",
      "do_not_use": "不使用"
    },
    "UseCoin": {
      "name": "使用物資",
      "help": "",
      "always_use": "總是使用",
      "only_05_hour": "0.5小時+無項目可做時",
      "only_no_project": "無項目可做時",
      "do_not_use": "不使用"
    },
    "UsePart": {
      "name": "使用部件",
      "help": "",
      "always_use": "總是使用",
      "only_05_hour": "0.5小時+無項目可做時",
      "only_no_project": "無項目可做時",
      "do_not_use": "不使用"
    },
    "AllowDelay": {
      "name": "資源不足時延遲科研",
      "help": "資源不足時Alas會延遲科研直到滿足條件或科研隊列即將清空，不會導致科研停轉\n如果長期保持資源不足或運行Alas的時間不够長，可以取消本選項以保持科研隊列裝滿"
    },
    "PresetFilter": {
      "name": "科研過濾器",
      "help": "科研掉落和項目刷新見 https://azur-stats.lyoko.io/，對這些沒有基本了解的人不建議編寫自定義過濾器，建議使用預優化科研過濾器",
      "custom": "自定義",
      "series_6_blueprint_203": "六期 藍圖+203",
      "series_6_blueprint_only": "六期 僅藍圖",
      "series_6_203_only": "六期 僅203",
      "series_5_blueprint_152": "五期 藍圖+152",
      "series_5_blueprint_only": "五期 僅藍圖",
      "series_5_152_only": "五期 僅152",
      "series_4_blueprint_tenrai": "四期 藍圖+天雷",
      "series_4_blueprint_only": "四期 僅藍圖",
      "series_4_tenrai_only": "四期 僅天雷",
      "series_3_blueprint_234": "三期 藍圖+234",
      "series_3_blueprint_only": "三期 僅藍圖",
      "series_3_234_only": "三期 僅234",
      "series_2_than_3_457_234": "二期兼顧三期 457+234",
      "series_2_blueprint_457": "二期 藍圖+457",
      "series_2_blueprint_only": "二期 僅藍圖",
      "series_2_457_only": "二期 僅457"
    },
    "CustomFilter": {
      "name": "自定義科研過濾器",
      "help": "使用自定義過濾器需將 \"科研過濾器\" 設定為 \"自定義\"，並閱讀 https://github.com/LmeSzinc/AzurLaneAutoScript/wiki/filter_string_cn"
    }
  },
  "Dorm": {
    "_info": {
      "name": "後宅",
      "help": ""
    },
    "Collect": {
      "name": "收集愛心和家具幣",
      "help": ""
    },
    "Feed": {
      "name": "餵食",
      "help": ""
    },
    "FeedFilter": {
      "name": "餵食過濾器",
      "help": "一般不需要修改"
    }
  },
  "Meowfficer": {
    "_info": {
      "name": "指揮喵",
      "help": ""
    },
    "BuyAmount": {
      "name": "每天買 X 個貓箱",
      "help": "每日第一個貓箱免費"
    },
    "FortChoreMeowfficer": {
      "name": "喵窩互動",
      "help": "清掃、餵食和逗貓"
    }
  },
  "MeowfficerTrain": {
    "_info": {
      "name": "指揮喵訓練",
      "help": ""
    },
    "Enable": {
      "name": "開啟指揮喵訓練",
      "help": ""
    },
    "Mode": {
      "name": "訓練模式",
      "help": "無縫練貓將每隔 2.5 ~ 3.5 小時收取指揮貓\n每天收一隻意思是每天收一隻，週日收全部、強化並重新填充隊列，以完成每週任務",
      "seamlessly": "無縫練貓",
      "once_a_day": "每天收一隻"
    },
    "RetainTalentedGold": {
      "name": "鎖定帶特殊天賦的金貓",
      "help": "收取指揮貓時鎖定特殊天賦的貓，被鎖定的貓將不會被用於強化，用戶需要手動檢查並解鎖不需要的貓"
    },
    "RetainTalentedPurple": {
      "name": "鎖定帶特殊天賦的紫貓",
      "help": "收取指揮貓時鎖定特殊天賦的貓，被鎖定的貓將不會被用於強化，用戶需要手動檢查並解鎖不需要的貓"
    },
    "EnhanceIndex": {
      "name": "用無特殊天賦的貓給第 X 隻貓強化",
      "help": "貓倉庫的第 X 隻貓，限制在 1 ~ 12，順序從左上到右下"
    }
  },
  "GuildLogistics": {
    "_info": {
      "name": "大艦隊後勤",
      "help": ""
    },
    "Enable": {
      "name": "啟用大艦隊後勤",
      "help": "領取大艦隊任務，提交籌備物資，領取艦隊獎勵"
    },
    "SelectNewMission": {
      "name": "選擇新的每週艦隊任務",
      "help": "這個帳號需要是艦隊司令或者副司令，才能開啟\n默認選擇最容易完成的塞壬殲滅Ⅲ，任務是擊沉任意敵人300艘"
    },
    "ExchangeFilter": {
      "name": "籌備物資過濾器",
      "help": "一般不需要修改，優先選擇消耗最少的"
    }
  },
  "GuildOperation": {
    "_info": {
      "name": "大艦隊作戰",
      "help": ""
    },
    "Enable": {
      "name": "啟用大艦隊作戰",
      "help": ""
    },
    "SelectNewOperation": {
      "name": "開啟新的大艦隊作戰",
      "help": "這個帳號需要是艦隊司令或者副司令，才能開啟\n默認選擇獎勵最多的瓜達康納爾島海空戰"
    },
    "NewOperationMaxDate": {
      "name": "每月 X 號後，不再開啟新的大艦隊作戰",
      "help": "僅在 \"開啟新的大艦隊作戰\" 啟用時生效\n不建議開啟每月的三次大艦隊作戰，因為每位玩家一個月只能參與兩次，大部分成員無法參與第三次作戰的派遣。這會影響派遣事件的評價，導致最終獎勵減少"
    },
    "JoinThreshold": {
      "name": "僅在作戰進度 > X 時參加大艦隊作戰",
      "help": "0.0 ~ 1.0。比如 '0.5' 表示只在作戰進度 未達到一半時加入, '1' 表示 不管進度直接加入"
    },
    "AttackBoss": {
      "name": "打大艦隊Boss",
      "help": ""
    },
    "BossFleetRecommend": {
      "name": "僅用推薦的艦隊打Boss",
      "help": "建議關閉，並自己配好隊伍"
    }
  },
  "Reward": {
    "_info": {
      "name": "收穫",
      "help": ""
    },
    "CollectOil": {
      "name": "收穫石油",
      "help": ""
    },
    "CollectCoin": {
      "name": "收穫物資",
      "help": ""
    },
    "CollectExp": {
      "name": "收穫經驗書",
      "help": ""
    },
    "CollectMission": {
      "name": "領取任務獎勵",
      "help": ""
    },
    "CollectWeeklyMission": {
      "name": "領取周任務獎勵",
      "help": ""
    }
  },
  "GeneralShop": {
    "_info": {
      "name": "軍火商 (通用商店)",
      "help": ""
    },
    "UseGems": {
      "name": "使用鑽石",
      "help": ""
    },
    "Refresh": {
      "name": "刷新軍火商商店",
      "help": "需要消耗50鑽石"
    },
    "BuySkinBox": {
      "name": "買外觀裝備箱",
      "help": "為降低維護成本，過濾器中的外觀箱選擇器不會隨遊戲更新，但Alas會將任何未知的，數量為1的，消耗7000物資的物品視為外觀箱，併購買"
    },
    "ConsumeCoins": {
      "name": "消耗溢出物資",
      "help": "物資超過550000時購買所有消耗物資的物品"
    },
    "Filter": {
      "name": "商店過濾器",
      "help": ""
    }
  },
  "GuildShop": {
    "_info": {
      "name": "艦隊商店",
      "help": ""
    },
    "Refresh": {
      "name": "刷新艦隊商店",
      "help": "需要消耗50艦隊幣，艦隊幣不值錢，建議打開"
    },
    "Filter": {
      "name": "商店過濾器",
      "help": ""
    },
    "BOX_T3": {
      "name": "紫箱子選擇",
      "help": "",
      "eagle": "白鷹",
      "royal": "皇家",
      "sakura": "重櫻",
      "ironblood": "鐵血"
    },
    "BOX_T4": {
      "name": "金箱子選擇",
      "help": "",
      "eagle": "白鷹",
      "royal": "皇家",
      "sakura": "重櫻",
      "ironblood": "鐵血"
    },
    "BOOK_T2": {
      "name": "紫書選擇",
      "help": "",
      "red": "紅",
      "blue": "藍",
      "yellow": "黃"
    },
    "BOOK_T3": {
      "name": "金書選擇",
      "help": "",
      "red": "紅",
      "blue": "藍",
      "yellow": "黃"
    },
    "RETROFIT_T2": {
      "name": "紫改造圖選擇",
      "help": "",
      "dd": "驅逐",
      "cl": "巡洋",
      "bb": "戰列",
      "cv": "航母"
    },
    "RETROFIT_T3": {
      "name": "金改造圖選擇",
      "help": "",
      "dd": "驅逐",
      "cl": "巡洋",
      "bb": "戰列",
      "cv": "航母"
    },
    "PLATE_T2": {
      "name": "藍部件選擇",
      "help": "",
      "general": "通用",
      "gun": "主炮",
      "torpedo": "魚雷",
      "antiair": "防空",
      "plane": "艦載機"
    },
    "PLATE_T3": {
      "name": "紫部件選擇",
      "help": "",
      "general": "通用",
      "gun": "主炮",
      "torpedo": "魚雷",
      "antiair": "防空",
      "plane": "艦載機"
    },
    "PLATE_T4": {
      "name": "金部件選擇",
      "help": "",
      "general": "通用",
      "gun": "主炮",
      "torpedo": "魚雷",
      "antiair": "防空",
      "plane": "艦載機"
    },
    "PR1": {
      "name": "一期科研圖紙選擇",
      "help": "",
      "neptune": "海王星",
      "monarch": "君主",
      "ibuki": "伊吹",
      "izumo": "出雲",
      "roon": "羅恩",
      "saintlouis": "路易九世"
    },
    "PR2": {
      "name": "二期科研圖紙選擇",
      "help": "",
      "seattle": "西雅圖",
      "georgia": "喬治亞",
      "kitakaze": "北風",
      "gascogne": "加斯科涅"
    },
    "PR3": {
      "name": "三期科研圖紙選擇",
      "help": "",
      "cheshire": "柴郡",
      "mainz": "美因茲",
      "odin": "奧丁",
      "champagne": "香檳"
    }
  },
  "MedalShop2": {
    "_info": {
      "name": "功勳商店（退役兌換）",
      "help": ""
    },
    "Filter": {
      "name": "商店過濾器",
      "help": ""
    },
    "RETROFIT_T1": {
      "name": "藍色改造圖紙選擇",
      "help": "",
      "dd": "驅逐",
      "cl": "巡洋",
      "bb": "戰列",
      "cv": "航母"
    },
    "RETROFIT_T2": {
      "name": "紫色改造圖紙選擇",
      "help": "",
      "dd": "驅逐",
      "cl": "巡洋",
      "bb": "戰列",
      "cv": "航母"
    },
    "RETROFIT_T3": {
      "name": "金色改造圖紙選擇",
      "help": "",
      "dd": "驅逐",
      "cl": "巡洋",
      "bb": "戰列",
      "cv": "航母"
    },
    "PLATE_T1": {
      "name": "白色部件選擇",
      "help": "",
      "general": "通用",
      "gun": "主砲",
      "torpedo": "魚雷",
      "antiair": "防空",
      "plane": "艦載機"
    },
    "PLATE_T2": {
      "name": "藍色部件選擇",
      "help": "",
      "general": "通用",
      "gun": "主砲",
      "torpedo": "魚雷",
      "antiair": "防空",
      "plane": "艦載機"
    },
    "PLATE_T3": {
      "name": "紫色部件選擇",
      "help": "",
      "general": "通用",
      "gun": "主砲",
      "torpedo": "魚雷",
      "antiair": "防空",
      "plane": "艦載機"
    }
  },
  "MeritShop": {
    "_info": {
      "name": "軍需商店 (演習商店)",
      "help": ""
    },
    "Refresh": {
      "name": "刷新軍需商店",
      "help": "需要消耗20鑽石"
    },
    "Filter": {
      "name": "軍需商店過濾器",
      "help": ""
    }
  },
  "CoreShop": {
    "_info": {
      "name": "核心兌換",
      "help": ""
    },
    "Filter": {
      "name": "商店過濾器",
      "help": ""
    }
  },
  "ShipyardDr": {
    "_info": {
      "name": "彩科研圖紙購買設置",
      "help": "每天買彩科研圖紙，彩科研和金科研圖紙折扣獨立計數，每天可以各免费买 2 張"
    },
    "ResearchSeries": {
      "name": "科研期數",
      "help": "",
      "2": "二期科研"
    },
    "ShipIndex": {
      "name": "艦船序號",
      "help": "從左往右數，從 1 開始",
      "0": "不購買",
      "1": "1",
      "2": "2",
      "3": "3",
      "4": "4",
      "5": "5",
      "6": "6"
    },
    "BuyAmount": {
      "name": "購買數量",
      "help": "每天前兩張免費"
    },
    "LastRun": {
      "name": "上一次購買時間",
      "help": "因為遊戲不顯示今天已經購買了幾張，所以這裡記錄上一次購買的時間以防止任務重複運行，這個數值是自動記錄的，一般不需要修改"
    }
  },
  "Shipyard": {
    "_info": {
      "name": "金科研圖紙購買設置",
      "help": ""
    },
    "ResearchSeries": {
      "name": "科研期數",
      "help": "",
      "1": "一期科研",
      "2": "二期科研",
      "3": "三期科研"
    },
    "ShipIndex": {
      "name": "艦船序號",
      "help": "從左往右數，從1開始",
      "0": "不購買",
      "1": "1",
      "2": "2",
      "3": "3",
      "4": "4",
      "5": "5",
      "6": "6"
    },
    "BuyAmount": {
      "name": "購買數量",
      "help": "每天前兩張免費"
    },
    "LastRun": {
      "name": "上一次購買時間",
      "help": "因為遊戲不顯示今天已經購買了幾張，所以這裡記錄上一次購買的時間以防止任務重複運行，這個數值是自動記錄的，一般不需要修改"
    }
  },
  "Gacha": {
    "_info": {
      "name": "每日建造",
      "help": "建造完成每日任務，每天建造一次輕型池可貪200物資"
    },
    "Pool": {
      "name": "船池",
      "help": "",
      "light": "輕型池",
      "heavy": "重型池",
      "special": "特型池",
      "event": "活動池",
      "wishing_well": "祈願池"
    },
    "Amount": {
      "name": "建造數量",
      "help": "",
      "1": "1",
      "2": "2",
      "3": "3",
      "4": "4",
      "5": "5",
      "6": "6",
      "7": "7",
      "8": "8",
      "9": "9",
      "10": "10"
    },
    "UseTicket": {
      "name": "使用單次建造券",
      "help": "開啓後支持建造券的池將優先使用建造券建造，無建造券及建造一般池時仍使用魔方建造"
    },
    "UseDrill": {
      "name": "使用鑽頭完成建造",
      "help": ""
    }
  },
  "BattlePass": {
    "_info": {
      "name": "大月卡",
      "help": ""
    },
    "Collect": {
      "name": "領取大月卡獎勵",
      "help": ""
    }
  },
  "DataKey": {
    "_info": {
      "name": "檔案秘鑰",
      "help": ""
    },
    "Collect": {
      "name": "領取檔案秘鑰",
      "help": ""
    },
    "ForceCollect": {
      "name": "強制領取檔案秘鑰",
      "help": "檔案秘鑰已滿時，強制領取（消除紅點）"
    }
  },
  "Mail": {
    "_info": {
      "name": "領取郵件",
      "help": ""
    },
    "Collect": {
      "name": "領取郵件",
      "help": ""
    },
    "Filter": {
      "name": "郵件過濾器",
      "help": "默認只領取演習功勳郵件"
    },
    "Delete": {
      "name": "刪除已讀郵件",
      "help": ""
    }
  },
  "SupplyPack": {
    "_info": {
      "name": "優惠禮包",
      "help": ""
    },
    "Collect": {
      "name": "購買每週免費禮包",
      "help": ""
    },
    "DayOfWeek": {
      "name": "延長至星期幾",
      "help": "建議設置為平日(星期一至星期五)以免錯過購買",
      "0": "星期一",
      "1": "星期二",
      "2": "星期三",
      "3": "星期四",
      "4": "星期五",
      "5": "星期六",
      "6": "星期日"
    }
  },
  "Daily": {
    "_info": {
      "name": "每日任務",
      "help": ""
    },
    "UseDailySkip": {
      "name": "使用快速挑戰",
      "help": "每日關卡S勝後，解鎖掃蕩，未解鎖時，自動退回至傳統出擊"
    },
    "EscortMission": {
      "name": "商船護送 (部件)",
      "help": "",
      "skip": "不打",
      "first": "第一個",
      "second": "第二個",
      "third": "第三個"
    },
    "EscortMissionFleet": {
      "name": "商船護送出擊艦隊",
      "help": "",
      "1": "1",
      "2": "2",
      "3": "3",
      "4": "4",
      "5": "5",
      "6": "6"
    },
    "AdvanceMission": {
      "name": "海域突進 (教材)",
      "help": "",
      "skip": "不打",
      "first": "第一個",
      "second": "第二個",
      "third": "第三個"
    },
    "AdvanceMissionFleet": {
      "name": "海域突進出擊艦隊",
      "help": "",
      "1": "1",
      "2": "2",
      "3": "3",
      "4": "4",
      "5": "5",
      "6": "6"
    },
    "FierceAssault": {
      "name": "斬首行動 (裝備箱)",
      "help": "",
      "skip": "不打",
      "first": "第一個",
      "second": "第二個",
      "third": "第三個"
    },
    "FierceAssaultFleet": {
      "name": "斬首行動出擊艦隊",
      "help": "",
      "1": "1",
      "2": "2",
      "3": "3",
      "4": "4",
      "5": "5",
      "6": "6"
    },
    "TacticalTraining": {
      "name": "戰術研修 (心智)",
      "help": "",
      "skip": "不打",
      "first": "第一個",
      "second": "第二個",
      "third": "第三個"
    },
    "TacticalTrainingFleet": {
      "name": "戰術研修出擊艦隊",
      "help": "",
      "1": "1",
      "2": "2",
      "3": "3",
      "4": "4",
      "5": "5",
      "6": "6"
    },
    "SupplyLineDisruption": {
      "name": "破交作戰 (潛艇)",
      "help": "需要解鎖快速挑戰，否則將跳過",
      "skip": "不打",
      "first": "第一個",
      "second": "第二個",
      "third": "第三個"
    },
    "ModuleDevelopment": {
      "name": "兵裝訓練（兵裝）",
      "help": "",
      "skip": "不打",
      "first": "第一個",
      "second": "第二個"
    },
    "ModuleDevelopmentFleet": {
      "name": "兵裝訓練出擊艦隊",
      "help": "",
      "1": "1",
      "2": "2",
      "3": "3",
      "4": "4",
      "5": "5",
      "6": "6"
    },
    "EmergencyModuleDevelopment": {
      "name": "限時兵裝訓練（限時兵裝本）",
      "help": "",
      "skip": "不打",
      "first": "第一個",
      "second": "第二個"
    },
    "EmergencyModuleDevelopmentFleet": {
      "name": "兵裝訓練出擊艦隊",
      "help": "",
      "1": "1",
      "2": "2",
      "3": "3",
      "4": "4",
      "5": "5",
      "6": "6"
    }
  },
  "Hard": {
    "_info": {
      "name": "困難圖",
      "help": "執行每日困難圖需要解鎖周回模式，未解鎖前則使用主線圖功能"
    },
    "HardStage": {
      "name": "困難地圖",
      "help": "例如 11-2、12-2、12-4"
    },
    "HardFleet": {
      "name": "出擊艦隊",
      "help": "",
      "1": "1",
      "2": "2"
    }
  },
  "Exercise": {
    "_info": {
      "name": "演習",
      "help": "打演習，血量過低時自動撤退"
    },
    "OpponentChooseMode": {
      "name": "對手選擇模式",
      "help": "",
      "max_exp": "經驗值最多",
      "easiest": "戰力最低",
      "leftmost": "排名最高",
      "easiest_else_exp": "先最簡單再經驗最多"
    },
    "OpponentTrial": {
      "name": "每個對手嘗試 X 次",
      "help": ""
    },
    "ExerciseStrategy": {
      "name": "演習策略",
      "help": "若保留 5 次，則會在設定時間嘗試衝擊元帥，並在周日18點刷新后清空所有次數",
      "aggressive": "清空演習次數",
      "fri18": "保留5次直到星期五18點",
      "sat0": "保留5次直到星期六0點",
      "sat12": "保留5次直到星期六12點",
      "sat18": "保留5次直到星期六18點",
      "sun0": "保留5次直到星期日0點",
      "sun12": "保留5次直到星期日12點",
      "sun18": "保留5次直到星期日18點"
    },
    "LowHpThreshold": {
      "name": "血量低於 X 後撤退",
      "help": "0.0 ~ 1.0，檢測最上方的血條"
    },
    "LowHpConfirmWait": {
      "name": "血量低於閾值後，過 X 秒再撤退",
      "help": "推薦 1.0 ~ 3.0，因為人物立繪會遮擋血條，所以需要一定的時間確認血量是否真的低於閾值"
    },
    "OpponentRefreshValue": {
      "name": "今日演習對手已刷新 X 次",
      "help": "自動更新的數值，過0點重置\n如果你有手動刷新對手，應該修改這個數值"
    },
    "OpponentRefreshRecord": {
      "name": "演習對手刷新紀錄時間",
      "help": ""
    }
  },
  "Sos": {
    "_info": {
      "name": "潛艇圖",
      "help": ""
    },
    "Chapter": {
      "name": "潛艇圖出擊章節",
      "help": "",
      "3": "3",
      "4": "4",
      "5": "5",
      "6": "6",
      "7": "7",
      "8": "8",
      "9": "9",
      "10": "10"
    }
  },
  "OpsiAshAssist": {
    "_info": {
      "name": "信標支援",
      "help": "打每日三次的信標支援"
    },
    "Tier": {
      "name": "尋找等級大於 X 的信標",
      "help": "如果嘗試若干次仍找不到符合條件的信標，則隨緣打"
    }
  },
  "OpsiGeneral": {
    "_info": {
      "name": "大世界通用設定",
      "help": "所有大世界功能都會使用這些設定"
    },
    "UseLogger": {
      "name": "使用坐標記錄儀",
      "help": "每次進入倉庫的時候，使用所有的使用坐標記錄儀"
    },
    "BuyActionPointLimit": {
      "name": "買行動力X次",
      "help": "買行動力的最大次數",
      "0": "不買",
      "1": "1次 (1000油, 100行動力)",
      "2": "2次 (2000油, 200行動力)",
      "3": "3次 (4000油, 400行動力)",
      "4": "4次 (6000油, 400行動力)",
      "5": "5次 (10000油, 1000行動力)"
    },
    "OilLimit": {
      "name": "買行動力時，保留 X 點石油",
      "help": ""
    },
    "RepairThreshold": {
      "name": "任意艦船血量低於 X 後，回港修理",
      "help": "0.0 ~ 1.0"
    },
    "DoRandomMapEvent": {
      "name": "完成地圖隨機事件",
      "help": "在自律尋敵完成後重新掃描一遍地圖，購買明石商店、使用塞壬信息收集裝置、使用塞壬探測裝置、解鎖兩艦隊機關"
    },
    "AkashiShopFilter": {
      "name": "明石商店過濾器",
      "help": "一般不需要修改，只買行動力和紫幣即可"
    }
  },
  "OpsiAshBeacon": {
    "_info": {
      "name": "餘燼信標",
      "help": ""
    },
    "AttackMode": {
      "name": "餘燼信標",
      "help": "",
      "current": "當期",
      "current_dossier": "當期 + 檔案"
    },
    "OneHitMode": {
      "name": "一擊即走",
      "help": "對每個信標只出擊一次，之後每半個小時呼叫支援\n在檔案信標中不生效"
    },
    "DossierAutoAttackMode": {
      "name": "OpsiAshBeacon.DossierAutoAttackMode.name",
      "help": "OpsiAshBeacon.DossierAutoAttackMode.help"
    },
    "RequestAssist": {
      "name": "呼叫支援",
      "help": "打信標之前，從好友、艦隊、世界呼叫支援\n在檔案信標中不生效"
    },
    "EnsureFullyCollected": {
      "name": "保證收集滿每日200信標數據",
      "help": "在收集滿為前，暫時無視保留行動力設置，需要同時開啟 \"短貓相接\""
    }
  },
  "OpsiFleetFilter": {
    "_info": {
      "name": "艦隊設置",
      "help": ""
    },
    "Filter": {
      "name": "出擊艦隊過濾器",
      "help": "所有艦隊輪流攻擊boss，一個艦隊死了就換另一個。\n請確保艦隊有足夠強度，最終能打死BOSS。\n使用 \"CallSubmarine\" 以在戰鬥前呼叫潛艇，但運行間隔將增加至60分鐘"
    }
  },
  "OpsiFleet": {
    "_info": {
      "name": "艦隊設置",
      "help": ""
    },
    "Fleet": {
      "name": "出擊艦隊",
      "help": "",
      "1": "1",
      "2": "2",
      "3": "3",
      "4": "4"
    },
    "Submarine": {
      "name": "呼叫潛艇",
      "help": "開啟後，運行間隔將增加至60分鐘"
    }
  },
  "OpsiExplore": {
    "_info": {
      "name": "大世界開荒",
      "help": "每月月初開荒大世界的所有海域，不需要買戰役信息記錄儀（5000油道具）\n這個功能將每隔27分鍾清理一個海域，以保證空域搜索冷卻\n使用此功能前必須滿足以下條件：\n- 通關大世界主線任務+模擬戰"
    },
    "SpecialRadar": {
      "name": "已購買戰役信息記錄儀（5000油道具）",
      "help": "戰役信息記錄儀並非必須購買的\n未購買並使用時不可勾選"
    },
    "ForceRun": {
      "name": "無視運行間隔強制運行",
      "help": "開啟後將帶來額外的行動力消耗，一般不用打開，慢慢打就好"
    },
    "LastZone": {
      "name": "上一次完成的區域",
      "help": "自動更新的數值，填0可重置進度，重置後自動跳過已開荒的海域\n支持海域ID、國服/國際服/日服/台服海域名稱，例如 \"51\", \"NA海域東南E\", \"NA Ocean SE Sector E\""
    }
  },
  "OpsiShop": {
    "_info": {
      "name": "大世界商店",
      "help": "使用此功能前必須滿足以下條件：\n- 通關大世界主線任務+模擬戰\n- 開啟大世界開荒任務或使用戰役信息記錄儀（5000油道具）"
    },
    "BuySupply": {
      "name": "購買港口商店",
      "help": "每月港口商店可購買商品是固定的，未購買的物品下次仍會出現，並阻擋高價值物品，因此需要購買全部"
    }
  },
  "OpsiVoucher": {
    "_info": {
      "name": "兌換商店（每月白票商店）",
      "help": "購買每月白票商店\n使用此功能前必須滿足以下條件：\n- 通關大世界主線任務+模擬戰"
    },
    "Filter": {
      "name": "商店過濾器",
      "help": "參考文檔 https://github.com/LmeSzinc/AzurLaneAutoScript/wiki/reward_shop_filter_string"
    }
  },
  "OpsiDaily": {
    "_info": {
      "name": "大世界每日",
      "help": "使用此功能前必須滿足以下條件：\n- 通關大世界主線任務+模擬戰\n- 開啟大世界開荒任務或使用戰役信息記錄儀（5000油道具）"
    },
    "DoMission": {
      "name": "做大世界每日",
      "help": "在港口接每日，並完成所有每日"
    },
    "UseTuningSample": {
      "name": "使用效能樣本",
      "help": "使用所有六種效能樣本和強力效能樣本"
    }
  },
  "OpsiObscure": {
    "_info": {
      "name": "隱秘海域",
      "help": "每隔27分鍾清理一個隱秘海域，以保證空域搜索冷卻\n使用此功能前必須滿足以下條件：\n- 通關大世界主線任務+模擬戰\n- 開啟大世界開荒任務或使用戰役信息記錄儀（5000油道具）"
    },
    "ForceRun": {
      "name": "無視執行間隔強制執行",
      "help": "啟用後將帶來額外的行動力消耗，一般不用打開，慢慢打就好"
    }
  },
  "OpsiAbyssal": {
    "_info": {
      "name": "深淵海域",
      "help": "清理倉庫中的深淵海域坐標\n使用此功能前必須滿足以下條件：\n- 通關大世界主線任務+模擬戰\n- 開啟大世界開荒任務或使用戰役信息記錄儀（5000油道具）"
    },
    "ForceRun": {
      "name": "無視運行間隔強制運行",
      "help": "開啟後將帶來額外的行動力消耗，一般不用打開，慢慢打就好"
    }
  },
  "OpsiStronghold": {
    "_info": {
      "name": "塞壬要塞",
      "help": "清理每週的塞壬要塞\n使用此功能前必須滿足以下條件：\n- 通關大世界主線任務+模擬戰\n- 開啟大世界開荒任務或使用戰役信息記錄儀（5000油道具）"
    },
    "ForceRun": {
      "name": "無視運行間隔強制運行",
      "help": "開啟後將帶來額外的行動力消耗，一般不用打開，慢慢打就好"
    }
  },
  "OpsiMonthBoss": {
    "_info": {
      "name": "月度Boss",
      "help": "清理（簡單/困難）月度boss，簡單難度失敗會繼續出擊直到擊破，困難難度失敗則直接終止任務\n使用此功能需要滿足以下條件：\n- 通關大世界主線任務+模擬戰\n- 啟用大世界開荒任務或使用戰役信息記錄儀（5000油道具）"
    },
    "Mode": {
      "name": "清理月度Boss的難度",
      "help": "",
      "normal": "簡單",
      "normal_hard": "簡單 + 困難"
    },
    "CheckAdaptability": {
      "name": "適應性在203/203/156以上才打BOSS",
      "help": ""
    },
    "ForceRun": {
      "name": "無視運行間隔強制運行",
      "help": "開啟後將帶來額外的行動力消耗，一般不用打開，慢慢打就好"
    }
  },
  "OpsiMeowfficerFarming": {
    "_info": {
      "name": "短貓相接",
      "help": "按順時針出擊指定侵蝕等級的海域\n使用此功能前必須滿足以下條件：\n- 通關大世界主線任務+模擬戰\n- 開啟大世界開荒任務或使用戰役信息記錄儀（5000油道具）"
    },
    "ActionPointPreserve": {
      "name": "保留 X 點行動力",
      "help": "行動力低於 X 後停止，自動打開行動力箱子，X 包含箱子中的行動力，建議保留 1000 點行動力给侵蝕1練級\n這個值將在大世界重置前3天自動減少至300點，如果啟用侵蝕1練級則改為1000點，並在最後一天自動減少至0點"
    },
    "HazardLevel": {
      "name": "侵蝕等級",
      "help": "按順時針出擊特定侵蝕等級的海域\n建議選 5 或 3 ，有更高的 貓點/行動力 比",
      "3": "3",
      "4": "4",
      "5": "5",
      "6": "6",
      "10": "中心海域"
    },
    "TargetZone": {
      "name": "指定海域",
      "help": "僅出擊指定的海域，可以用來獲取大世界成就星星\n自動更新的數值，填0可重置進度，重置後自動跳過已開荒的海域\n支持海域ID、國服/國際服/日服/台服海域名稱，例如 \"51\", \"NA海域東南E\", \"NA Ocean SE Sector E\"\n填入默認值0，或者刪除數值即可取消指定"
    }
  },
  "OpsiHazard1Leveling": {
    "_info": {
      "name": "侵蝕1練級",
      "help": "消耗作戰補給憑證以獲取大量經驗和少量行動力\n推薦攜帶1-2艘預裝填航母以獲取最高的時均收益\n\n為了避免無法購買港口商店的商品，Alas會保留100000作戰補給憑證\n由於在神秘商店購買行動力需要大量作戰補給憑證，啟用本功能後會使用溢出行動力運行短猫相接來補充"
    },
    "TargetZone": {
      "name": "指定海域",
      "help": "僅出擊指定的海域，可以用來規避遊戲BUG導致的無法重繪海域",
      "0": "不指定",
      "44": "44 | 西大陸棚D",
      "22": "22 | NA海域西南B"
    }
  },
  "Daemon": {
    "_info": {
      "name": "半自動點擊",
      "help": "在出擊未適配的地圖時有用，能減少大量人工操作\nAlas 將幫助點擊戰鬥準備，點擊戰鬥結算，跳過劇情，自動退役，關閉各種彈窗。你只需要手動選擇敵人。"
    },
    "EnterMap": {
      "name": "自動點擊進圖準備",
      "help": "使用之前，需要準備好出擊隊伍"
    }
  },
  "OpsiDaemon": {
    "_info": {
      "name": "大世界半自動",
      "help": "在出擊大世界深淵海域(紅寶箱圖)或完成大世界主線時有用，能減少大量人工操作\nAlas 將幫助點擊戰鬥準備，點擊戰鬥結算，跳過劇情，關閉各種彈窗。你只需要手動選擇敵人和手動切換海域。"
    },
    "RepairShip": {
      "name": "靠近港口時自動修船",
      "help": "手動把隊伍移動至港口後，Alas將幫助修船\n修理完成後需要在30秒內將隊伍移出港口，否則將再次修船"
    },
    "SelectEnemy": {
      "name": "清理附近的敵人和物資",
      "help": "清理附近的敵人和物資，清理完後又會找到新的敵人或物資，這樣通常能清理整個海域，如果有遺漏或者點擊錯誤，需要手動解決"
    }
  },
  "Benchmark": {
    "_info": {
      "name": "性能測試",
      "help": "測試哪個截圖方案和控制方案速度更快，速度因模擬器和電腦配置而異\n測試完成後，在 \"Alas\" - \"模擬器設置\" 內選擇最快的截圖和控制方案"
    },
    "DeviceType": {
      "name": "設備類型",
      "help": "",
      "emulator": "模擬器 安卓<=9",
      "emulator_android_12": "模擬器 安卓>9",
      "plone_cloud_with_adb": "雲手機 有公網ADB",
      "phone_cloud_without_adb": "雲手機 無公網ADB",
      "android_phone": "安卓真機 安卓<=9",
      "android_phone_12": "安卓真機 安卓>9",
      "android_phone_vmos": "安卓真機VMOS虛擬機"
    },
    "TestScene": {
      "name": "測試場景",
      "help": "",
      "screenshot_click": "截圖+點擊速度測試",
      "screenshot": "截圖速度測試",
      "click": "點擊速度測試"
    }
  },
  "AzurLaneUncensored": {
    "_info": {
      "name": "反和諧",
      "help": "僅國服使用。這個工具將執行：\n- 下載反和諧档案\n- 將档案推送至模擬器內\n- 重啟遊戲客戶端"
    },
    "Repository": {
      "name": "反和諧倉庫",
      "help": "一般不需要修改\n倉庫 https://github.com/LmeSzinc/AzurLaneUncensored\n國內鏡像(預設) https://e.coding.net/llop18870/alas/AzurLaneUncensored.git"
    }
  },
  "GameManager": {
    "_info": {
      "name": "遊戲管理",
      "help": "半成品，僅實現了強制關閉遊戲，自動登錄"
    },
    "AutoRestart": {
      "name": "自動登錄",
      "help": "遊戲被強制結束後自動登錄遊戲"
    }
  },
  "Storage": {
    "_info": {
      "name": "任務狀態",
      "help": "存放任務內部狀態，任務异常時可以手動清除"
    },
    "Storage": {
      "name": "Storage.Storage.name",
      "help": "Storage.Storage.help"
    }
  },
  "Gui": {
    "Aside": {
      "Install": "安裝",
      "Home": "主頁",
      "Develop": "開發",
      "Performance": "性能",
      "Setting": "設定",
      "AddAlas": "新增"
    },
    "Button": {
      "Start": "啟動",
      "Stop": "停止",
      "ScrollON": "自動滾動 開",
      "ScrollOFF": "自動滾動 關",
      "ClearLog": "清空日誌",
      "Setting": "設定",
      "CheckUpdate": "檢查更新",
      "ClickToUpdate": "進行更新",
      "RetryUpdate": "重試更新",
      "CancelUpdate": "取消更新"
    },
    "Toast": {
      "DisableTranslateMode": "點擊這裡關閉翻譯模式",
      "ConfigSaved": "設定已儲存",
      "AlasIsRunning": "調度器已在執行中",
      "ClickToUpdate": "有更新可用，點擊這裡進行更新"
    },
    "Status": {
      "Running": "執行中",
      "Inactive": "閒置",
      "Warning": "發生錯誤",
      "Updating": "等待更新"
    },
    "MenuAlas": {
      "Overview": "總覽",
      "Log": "執行日誌"
    },
    "MenuDevelop": {
      "HomePage": "主頁",
      "Translate": "翻譯",
      "Update": "更新器",
      "Remote": "遠程控制",
      "Utils": "工具"
    },
    "Overview": {
      "Scheduler": "調度器",
      "Log": "日誌",
      "Running": "執行中",
      "Pending": "佇列中",
      "Waiting": "等待中",
      "NoTask": "無任務"
    },
    "AddAlas": {
      "PopupTitle": "添加新的設定",
      "NewName": "新設定的檔案名",
      "CopyFrom": "從現有的設定中複製",
      "Confirm": "添加",
      "FileExist": "存在同名的設定檔案，請重新命名",
      "InvalidChar": "設定檔案名不可以包含下列任意字元：.\\/:*?\"<>|",
      "InvalidPrefixTemplate": "設定檔案名不能以 template 開頭"
    },
    "Update": {
      "UpToDate": "已是最新版本",
      "HaveUpdate": "有新版本可用",
      "UpdateStart": "開始更新",
      "UpdateWait": "等待所有 Alas 完成當前任務",
      "UpdateRun": "更新中",
      "UpdateSuccess": "更新成功，正在重啓",
      "UpdateFailed": "更新失敗，可在./log/*_gui.txt中找到錯誤日誌",
      "UpdateChecking": "檢查更新中",
      "UpdateCancel": "取消更新，重啓 Alas 中",
      "UpdateFinish": "更新成功，請手動重啓",
      "Local": "本地",
      "Upstream": "上游倉庫",
      "Author": "作者",
      "Time": "提交時間",
      "Message": "提交資訊",
      "DisabledWarn": "更新模塊未啟用，你需要手動重啓 Alas 進行更新",
      "DetailedHistory": "詳細提交歷史"
    },
    "Remote": {
      "Running": "運行中",
      "NotRunning": "未運行，与伺服器的連接斷開或伺服器離線",
      "NotEnable": "未啟用，在 deploy.yaml 中設定 webui 密碼並啟用遠程控制",
      "EntryPoint": "遠程控制 url 連結:",
      "ConfigureHint": "配寘教程：",
      "SSHNotInstall": "系統中沒有 ssh 工具，請參閱教程下載安裝 ssh"
    },
    "Text": {
      "InvalidFeedBack": "格式錯誤。 示例：{0}",
      "Clear": "清除"
    }
  }
}<|MERGE_RESOLUTION|>--- conflicted
+++ resolved
@@ -642,11 +642,8 @@
       "name": "活動名稱",
       "help": "自動選擇至最新的活動圖",
       "campaign_main": "主線圖",
-<<<<<<< HEAD
       "event_20230817_cn": "The Fools Scales",
-=======
       "event_20220414_cn": "復刻-永夜幻光",
->>>>>>> 7c088ed5
       "event_20230803_cn": "Anthem of Remembrance",
       "event_20211125_cn": "復刻-交匯世界的弧光",
       "event_20200917_cn": "復刻-蝶海夢花",
