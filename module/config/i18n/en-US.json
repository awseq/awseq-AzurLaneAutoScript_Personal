{
  "Menu": {
    "Task": {
      "name": "",
      "help": ""
    },
    "Alas": {
      "name": "Alas",
      "help": ""
    },
    "Farm": {
      "name": "Farm",
      "help": ""
    },
    "Event": {
      "name": "Event",
      "help": ""
    },
    "Reward": {
      "name": "Reward",
      "help": ""
    },
    "DailyReward": {
      "name": "Daily Reward",
      "help": ""
    },
    "DailyMission": {
      "name": "Daily Mission",
      "help": ""
    },
    "Opsi": {
      "name": "OpSi",
      "help": ""
    },
    "Tool": {
      "name": "Tools",
      "help": ""
    }
  },
  "Task": {
    "Alas": {
      "name": "Alas",
      "help": ""
    },
    "General": {
      "name": "General",
      "help": ""
    },
    "Restart": {
      "name": "Restart",
      "help": ""
    },
    "Main": {
      "name": "Main",
      "help": ""
    },
    "Main2": {
      "name": "Main-2",
      "help": ""
    },
    "Main3": {
      "name": "Main-3",
      "help": ""
    },
    "GemsFarming": {
      "name": "Commission Farming",
      "help": ""
    },
    "EventGeneral": {
      "name": "Event General",
      "help": ""
    },
    "Event": {
      "name": "Event",
      "help": ""
    },
    "Event2": {
      "name": "Event-2",
      "help": ""
    },
    "EventA": {
      "name": "Event Daily A",
      "help": ""
    },
    "EventB": {
      "name": "Event Daily B",
      "help": ""
    },
    "EventC": {
      "name": "Event Daily C",
      "help": ""
    },
    "EventD": {
      "name": "Event Daily D",
      "help": ""
    },
    "EventSp": {
      "name": "Event Daily SP",
      "help": ""
    },
    "Raid": {
      "name": "Raid",
      "help": ""
    },
    "RaidDaily": {
      "name": "Raid Daily",
      "help": ""
    },
    "MaritimeEscort": {
      "name": "Maritime Escort",
      "help": ""
    },
    "Commission": {
      "name": "Commission",
      "help": ""
    },
    "Tactical": {
      "name": "Tactical",
      "help": ""
    },
    "Research": {
      "name": "Research",
      "help": ""
    },
    "Dorm": {
      "name": "Dorm",
      "help": ""
    },
    "Meowfficer": {
      "name": "Meowfficer",
      "help": ""
    },
    "Guild": {
      "name": "Guild",
      "help": ""
    },
    "Reward": {
      "name": "Reward",
      "help": ""
    },
    "ShopFrequent": {
      "name": "Shop Frequent",
      "help": ""
    },
    "ShopOnce": {
      "name": "Shop Once",
      "help": ""
    },
    "Shipyard": {
      "name": "Shipyard",
      "help": ""
    },
    "Gacha": {
      "name": "Gacha",
      "help": ""
    },
    "Freebies": {
      "name": "Freebies",
      "help": ""
    },
    "Daily": {
      "name": "Daily",
      "help": ""
    },
    "Hard": {
      "name": "Hard",
      "help": ""
    },
    "Exercise": {
      "name": "Exercise",
      "help": ""
    },
    "Sos": {
      "name": "SOS",
      "help": ""
    },
    "WarArchives": {
      "name": "War Archives",
      "help": ""
    },
    "OpsiGeneral": {
      "name": "OpSi General",
      "help": ""
    },
    "OpsiAshBeacon": {
      "name": "Ash Beacon",
      "help": ""
    },
    "OpsiAshAssist": {
      "name": "OpSi Ash Assist",
      "help": ""
    },
    "OpsiExplore": {
      "name": "OpSi Explore",
      "help": ""
    },
    "OpsiShop": {
      "name": "OpSi Shop",
      "help": ""
    },
    "OpsiVoucher": {
      "name": "OpSi Voucher",
      "help": ""
    },
    "OpsiDaily": {
      "name": "OpSi Daily",
      "help": ""
    },
    "OpsiObscure": {
      "name": "Obscure Zones",
      "help": ""
    },
    "OpsiAbyssal": {
      "name": "Abyssal Zones",
      "help": ""
    },
    "OpsiStronghold": {
      "name": "Siren Strongholds",
      "help": ""
    },
    "OpsiMeowfficerFarming": {
      "name": "Meowfficer Farming",
      "help": ""
    },
    "OpsiHazard1Leveling": {
      "name": "CL1 Leveling",
      "help": ""
    },
    "OpsiCrossMonth": {
      "name": "Cross Month Daily",
      "help": "    ALAS will enter OpSi 10min before OpSi reset, wait until OpSi reset but not exit OpSi. Then do the daily, obscure, abyssal and meowfficer farming to get extra gold plates. When running dailies, settings in task \"OpsiDaily\" are used, the rest function are the same.\n    IMPORTANT: Please do not touch the game while ALAS is waiting for OpSi reset."
    },
    "Daemon": {
      "name": "Normal Semi-auto",
      "help": ""
    },
    "OpsiDaemon": {
      "name": "OpSi Semi-auto",
      "help": ""
    },
    "Benchmark": {
      "name": "Performance Test",
      "help": ""
    },
    "AzurLaneUncensored": {
      "name": "[CN] Uncensored Patch",
      "help": ""
    },
    "GameManager": {
      "name": "Game Manager(WIP)",
      "help": ""
    }
  },
  "Scheduler": {
    "_info": {
      "name": "Scheduler",
      "help": ""
    },
    "Enable": {
      "name": "Enable Task",
      "help": "Join this task to scheduler.\nTask commission, research, reward are force to enable."
    },
    "NextRun": {
      "name": "Next Run",
      "help": "Updated automatically after completing the task to set next scheduled run, typically not manually modified\nHowever you can force immediate scheduling if you clear this text field"
    },
    "Command": {
      "name": "Command",
      "help": ""
    },
    "SuccessInterval": {
      "name": "Success Interval",
      "help": "After successful, postpone next run for X minutes"
    },
    "FailureInterval": {
      "name": "Failure Interval",
      "help": "After failure, postpone next run for X minutes"
    },
    "ServerUpdate": {
      "name": "Server Update",
      "help": "Series of server refresh time(s) as to when this task will next run, this is automatically converted to respective time zone, generally do not need to modify"
    }
  },
  "Emulator": {
    "_info": {
      "name": "Emulator Settings",
      "help": ""
    },
    "Serial": {
      "name": "Serial",
      "help": "Use \"auto\" to auto-detect emulators, but serial must be filled if multiple emulators are running\nDefault serial for select emulators:\n- BlueStacks 127.0.0.1:5555\n- BlueStacks4 Hyper-V use \"bluestacks4-hyperv\", \"bluestacks4-hyperv-2\" for multi instance, and so on\n- BlueStacks5 Hyper-V use \"bluestacks5-hyperv\", \"bluestacks5-hyperv-1\" for multi instance, and so on\n- NoxPlayer 127.0.0.1:62001\n- NoxPlayer64bit 127.0.0.1:59865\n- MuMuPlayer 127.0.0.1:7555\n- MemuPlayer 127.0.0.1:21503\n- LDPlayer emulator-5554 or 127.0.0.1:5555\n- WSA use \"wsa-0\" to make the game run in the background, which needs to be controlled or closed by third-party software\nIf there are multiple emulator instances running, the default is reserved for one of them and the others will use different serials to avoid conflicts\nOpen console.bat and run `adb devices` to find what they are"
    },
    "PackageName": {
      "name": "Game Server",
      "help": "Manual select is required if multiple game clients are installed on emulator",
      "auto": "Auto-detect",
      "com.bilibili.azurlane": "CN",
      "com.YoStarEN.AzurLane": "EN",
      "com.YoStarJP.AzurLane": "JP",
      "com.hkmanjuu.azurlane.gp": "TW",
      "com.bilibili.blhx.huawei": "CN com.bilibili.blhx.huawei",
      "com.bilibili.blhx.mi": "CN com.bilibili.blhx.mi",
      "com.tencent.tmgp.bilibili.blhx": "CN com.tencent.tmgp.bilibili.blhx",
      "com.bilibili.blhx.baidu": "CN com.bilibili.blhx.baidu",
      "com.bilibili.blhx.qihoo": "CN com.bilibili.blhx.qihoo",
      "com.bilibili.blhx.nearme.gamecenter": "CN com.bilibili.blhx.nearme.gamecenter",
      "com.bilibili.blhx.vivo": "CN com.bilibili.blhx.vivo",
      "com.bilibili.blhx.mz": "CN com.bilibili.blhx.mz",
      "com.bilibili.blhx.uc": "CN com.bilibili.blhx.uc",
      "com.bilibili.blhx.mzw": "CN com.bilibili.blhx.mzw",
      "com.yiwu.blhx.yx15": "CN com.yiwu.blhx.yx15",
      "com.bilibili.blhx.m4399": "CN com.bilibili.blhx.m4399",
      "com.hkmanjuu.azurlane.gp.mc": "TW com.hkmanjuu.azurlane.gp.mc"
    },
    "ServerName": {
      "name": "Server in Game Client",
      "help": "Select the server where you are in the game to enable server status detection\nScript will hang up when server is being maintained or network is broken",
      "disabled": "disabled",
      "cn_android-0": "[国服] 莱茵演习",
      "cn_android-1": "[国服] 巴巴罗萨",
      "cn_android-2": "[国服] 霸王行动",
      "cn_android-3": "[国服] 冰山行动",
      "cn_android-4": "[国服] 彩虹计划",
      "cn_android-5": "[国服] 发电机计划",
      "cn_android-6": "[国服] 瞭望台行动",
      "cn_android-7": "[国服] 十字路口行动",
      "cn_android-8": "[国服] 朱诺行动",
      "cn_android-9": "[国服] 杜立特空袭",
      "cn_android-10": "[国服] 地狱犬行动",
      "cn_android-11": "[国服] 开罗宣言",
      "cn_android-12": "[国服] 奥林匹克行动",
      "cn_android-13": "[国服] 小王冠行动",
      "cn_android-14": "[国服] 波茨坦公告",
      "cn_android-15": "[国服] 白色方案",
      "cn_android-16": "[国服] 瓦尔基里行动",
      "cn_android-17": "[国服] 曼哈顿计划",
      "cn_android-18": "[国服] 八月风暴",
      "cn_android-19": "[国服] 秋季旅行",
      "cn_android-20": "[国服] 水星行动",
      "cn_android-21": "[国服] 莱茵河卫兵",
      "cn_android-22": "[国服] 北极光计划",
      "cn_ios-0": "[国服] 夏威夷",
      "cn_ios-1": "[国服] 珊瑚海",
      "cn_ios-2": "[国服] 中途岛",
      "cn_ios-3": "[国服] 铁底湾",
      "cn_ios-4": "[国服] 所罗门",
      "cn_ios-5": "[国服] 马里亚纳",
      "cn_ios-6": "[国服] 莱特湾",
      "cn_ios-7": "[国服] 硫磺岛",
      "cn_ios-8": "[国服] 冲绳岛",
      "cn_ios-9": "[国服] 阿留申群岛",
      "cn_ios-10": "[国服] 马耳他",
      "cn_channel-0": "[国服] 皇家巡游",
      "cn_channel-1": "[国服] 大西洋宪章",
      "cn_channel-2": "[国服] 十字军行动",
      "cn_channel-3": "[国服] 龙骑兵行动",
      "en-0": "[EN] Avrora",
      "en-1": "[EN] Lexington",
      "en-2": "[EN] Sandy",
      "en-3": "[EN] Washington",
      "en-4": "[EN] Amagi",
      "jp-0": "[JP] ブレスト",
      "jp-1": "[JP] 横須賀",
      "jp-2": "[JP] 佐世保",
      "jp-3": "[JP] 呉",
      "jp-4": "[JP] 舞鶴",
      "jp-5": "[JP] ルルイエ",
      "jp-6": "[JP] サモア",
      "jp-7": "[JP] 大湊",
      "jp-8": "[JP] トラック",
      "jp-9": "[JP] ラバウル",
      "jp-10": "[JP] 鹿児島",
      "jp-11": "[JP] マドラス",
      "jp-12": "[JP] サンディエゴ",
      "jp-13": "[JP] 竹敷",
      "jp-14": "[JP] キール",
      "jp-15": "[JP] 若松",
      "jp-16": "[JP] オデッサ",
      "jp-17": "[JP] スイートバン"
    },
    "ScreenshotMethod": {
      "name": "Screenshot Method",
      "help": "Speed: aScreenCap_nc > ADB_nc >>> aScreenCap > uiautomator2 ~= ADB\nRun Tools - Performance Test to find the fastest method",
      "ADB": "ADB ",
      "ADB_nc": "ADB_nc",
      "uiautomator2": "uiautomator2",
      "aScreenCap": "aScreenCap",
      "aScreenCap_nc": "aScreenCap_nc"
    },
    "ControlMethod": {
      "name": "Control Method",
      "help": "Speed: minitouch > Hermit >>> uiautomator2 ~= ADB\nminitouch is recommended, hermit is not recommended unless on vmos",
      "ADB": "ADB",
      "uiautomator2": "uiautomator2",
      "minitouch": "minitouch",
      "Hermit": "Hermit"
    },
    "ScreenshotDedithering": {
      "name": "Image Color De-dithering",
      "help": "Enable when running Alas on phones"
    },
    "AdbRestart": {
      "name": "Try to restart adb when no device found",
      "help": ""
    }
  },
  "RestartEmulator": {
    "_info": {
      "name": "Restart Emulator",
      "help": ""
    },
    "Enable": {
      "name": "Enable Restart Emulator",
      "help": "Automatically start the emulator when it is shut down\nRestart the emulator to free memory when the server date is updated"
    },
    "EmulatorType": {
      "name": "Emulator Type",
      "help": "Alas will find the corresponding emulator according to the manually filled serial\nIf the started emulator requires administrator privileges, please run Alas as Administrator\nMumu does not support multi opening",
      "auto": "Auto",
      "nox_player": "Nox Player(32 bits)",
      "bluestacks_5": "Bluestacks 5",
      "mumu_player": "MuMu Player"
    }
  },
  "Error": {
    "_info": {
      "name": "Debug Settings",
      "help": ""
    },
    "HandleError": {
      "name": "Enable Exception Handling",
      "help": "Handles select exceptions, will retreat if in battle"
    },
    "SaveError": {
      "name": "Record Exception",
      "help": "Records exception and log into directory for review or sharing"
    },
    "OnePushConfig": {
      "name": "Error notify config",
      "help": "When Alas cannot handle exception, send a message through Onepush. Configuration document: \nhttps://github.com/LmeSzinc/AzurLaneAutoScript/wiki/Onepush-configuration-%5BEN%5D"
    },
    "ScreenshotLength": {
      "name": "Record Screenshot(s)",
      "help": "Number of screenshots saved when exception occurs"
    }
  },
  "Optimization": {
    "_info": {
      "name": "Optimization Settings",
      "help": ""
    },
    "ScreenshotInterval": {
      "name": "Take Screenshots Every X Second(s)",
      "help": "Minimum interval between 2 screenshots, limited in 0.1 ~ 0.3, can help reduce CPU on high-end PCs"
    },
    "CombatScreenshotInterval": {
      "name": "Take Screenshots Every X Second(s) In Combat",
      "help": "Minimum interval between 2 screenshots, limited in 0.1 ~ 1.0, can help reduce CPU during battle"
    },
    "TaskHoardingDuration": {
      "name": "Hoard Tasks For X Minute(s)",
      "help": "By purposely not adding ready tasks to pending, allows for larger subsets to be built and run en masse at a later time\nCan reduce the frequency of operating AL"
    },
    "WhenTaskQueueEmpty": {
      "name": "When Task Queue is Empty",
      "help": "Close AL when there are no pending tasks, can help reduce CPU",
      "stay_there": "Stay There",
      "goto_main": "Goto Main Page",
      "close_game": "Close Game"
    }
  },
  "DropRecord": {
    "_info": {
      "name": "Drop Record Settings",
      "help": ""
    },
    "SaveFolder": {
      "name": "Drop Save Directory",
      "help": ""
    },
    "AzurStatsID": {
      "name": "AzurStat ID",
      "help": "Used to identify your upload to <https://azur-stats.lyoko.io>, the ID consists of random characters and can be changed at any time"
    },
    "API": {
      "name": "Upload API",
      "help": "If CN users cannot connect to AzurStat, recommend to use \"reverse proxy\"",
      "default": "Default (Cloudflare)",
      "cn_gz_reverse_proxy": "Reverse proxy (Guangzhou, South China)",
      "cn_sh_reverse_proxy": "Reverse proxy (Shanghai, East China)"
    },
    "ResearchRecord": {
      "name": "Research Record",
      "help": "",
      "do_not": "Do nothing",
      "save": "Save",
      "upload": "Upload",
      "save_and_upload": "Save and upload"
    },
    "CommissionRecord": {
      "name": "Commission Record",
      "help": "",
      "do_not": "Do nothing",
      "save": "Save",
      "upload": "Upload",
      "save_and_upload": "Save and upload"
    },
    "CombatRecord": {
      "name": "Combat Record",
      "help": "",
      "do_not": "Do nothing",
      "save": "Save"
    },
    "OpsiRecord": {
      "name": "Opsi Record",
      "help": "",
      "do_not": "Do nothing",
      "save": "Save",
      "upload": "Upload",
      "save_and_upload": "Save and upload"
    },
    "MeowfficerBuy": {
      "name": "Meowfficer Buy",
      "help": "",
      "do_not": "Do nothing",
      "save": "Save"
    },
    "MeowfficerTalent": {
      "name": "Meowfficer Talent",
      "help": "",
      "do_not": "Do nothing",
      "save": "Save",
      "upload": "Upload",
      "save_and_upload": "Save and upload"
    }
  },
  "Retirement": {
    "_info": {
      "name": "Retirement Settings",
      "help": ""
    },
    "Enable": {
      "name": "Enable Retirement",
      "help": ""
    },
    "RetireMode": {
      "name": "Retirement Mode",
      "help": "If mode is one click retire, in game retire settings are enforced\nIf mode is enhance but unable to do so, will fallback to one click retire as default",
      "one_click_retire": "one_click_retire",
      "enhance": "enhance",
      "old_retire": "old_retire"
    },
    "RetireAmount": {
      "name": "Amount to Retire",
      "help": "",
      "retire_all": "retire_all",
      "retire_10": "retire_10"
    },
    "EnhanceFavourite": {
      "name": "Use Favorite Filter for Enhance",
      "help": ""
    },
    "EnhanceFilter": {
      "name": "Ship Type(s) Filter for Enhance",
      "help": "\"cv > bb > ...\"; may substitute a type with \"?\" to have Alas select a type at random\nMust enter at least 1 whitespace character to disable type filtering"
    },
    "EnhanceCheckPerCategory": {
      "name": "Number Checked Per Category for Enhance",
      "help": "Restricts the number of ships to be checked per category before moving onto the next if any\nSuitable enhance material is checked continously until reaching the unenhanceable state (in battle or stat full), after which this number is decremented for the current session\nRecommend to configure 3+ if there are non-max level ships in active fleet else <= 2 is generally sufficient"
    },
    "OldRetireN": {
      "name": "Retire Common",
      "help": "Only applies to old retire mode"
    },
    "OldRetireR": {
      "name": "Retire Rare",
      "help": "Only applies to old retire mode"
    },
    "OldRetireSR": {
      "name": "Retire Elite",
      "help": "Only applies to old retire mode"
    },
    "OldRetireSSR": {
      "name": "Retire Super Rare",
      "help": "Only applies to old retire mode"
    }
  },
  "Campaign": {
    "_info": {
      "name": "Level Settings",
      "help": ""
    },
    "Name": {
      "name": "Level Name",
      "help": "7-2, 12-4, or SP4; case insensitive; if the level is missing, please wait for next update"
    },
    "Event": {
      "name": "Event Name",
      "help": "Automatically selects to the latest event",
      "campaign_main": "campaign_main",
      "event_20221124_cn": "The Alchemist and the Archipelago of Secrets",
      "event_20210325_cn": "Ashen Simulacrum Rerun",
      "event_20201229_cn": "Inverted Orthant Rerun",
      "event_20211111_cn": "The Flame-Touched Dagger",
      "raid_20221027": "Fight On Royal Maids!(Part 3)",
      "event_20210121_cn": "Empyreal Tragicomedy Rerun",
      "event_20220915_cn": "Violet Tempest Blooming Lycoris",
      "event_20210916_cn": "Upon the Shimmering Blue",
      "event_20200903_en": "Stars of the Shimmering Fjord",
      "event_20220818_cn": "Operation Convergence",
      "event_20220324_cn": "Virtual Tower",
      "event_20211028_cn": "Skybound Oratorio Rerun",
      "event_20220728_cn": "Aquilifers Ballade",
      "event_20200917_cn": "Dreamwakers Butterfly Rerun",
      "event_20201029_cn": "Universe in Unison",
      "raid_20220630": "Angel of Iris",
      "raid_20210708": "Cross Wave rerun",
      "event_20200820_cn": "Scherzo of Iron and Blood Rerun",
      "event_20201012_cn": "Sundered Blue Rerun",
      "event_20210527_cn": "Mirror Involution",
      "event_20220526_cn": "Pledge of the Radiant Court",
      "raid_20200624": "Air Raid Drills with Essex Rerun",
      "event_20220428_cn": "Rondo at Rainbows End",
      "event_20220414_cn": "Aurora Noctis Rerun",
      "event_20220407_tw": "蒼紅的迴響(復刻)",
      "event_20210422_cn": "Daedalian Hymn",
      "event_20220310_tw": "復刻斯圖爾特的硝煙",
      "event_20200603_cn": "Counterattack Within the Fjord Rerun",
      "event_20220224_cn": "Abyssal Refrain",
      "event_20210225_cn": "Khorovod of Dawns Rime",
      "event_20220210_cn": "Northern Overture Rerun",
      "raid_20220127": "Mystery Investigation",
      "event_20211229_cn": "Tower of Transcendence",
      "event_20211125_cn": "World-spanning Arclight",
      "event_20211028_tw": "復刻光與影的鳶尾之華",
      "event_20210722_cn": "Azur Anthem",
      "event_20210819_cn": "Microlayer Medley Rerun",
      "event_20200806_cn": "The Enigma and the Shark Rerun",
      "event_20200723_cn": "Aurora Noctis",
      "event_20210624_cn": "Swirling Cherry Blossoms Rerun",
      "event_20210624_tw": "穹頂下的聖詠曲",
      "event_20210610_tw": "夜幕下的歸途",
      "event_20210527_tw": "微層混合",
      "event_20210429_tw": "復刻墨染的鋼鐵之花",
      "event_20210415_tw": "復刻圍剿施佩伯爵",
      "event_20210225_tw": "北境序曲",
      "event_20201126_cn": "Vacation Lane",
      "event_20200312_cn": "The Solomon Ranger Rerun",
      "event_20201002_en": "Counterattack Within the Fjord",
      "event_20200716_en": "Ink Stained Steel Sakura Rerun",
      "event_20200611_en": "Skybound Oratorio",
      "event_20200603_en": "Prelude under the Moon Rerun",
      "event_20200521_en": "Iris of Light and Dark Rerun",
      "event_20200521_cn": "穹顶下的圣咏曲",
      "event_20200507_cn": "The Way Home in the Night",
      "event_20200423_cn": "Crimson Echoes Rerun",
      "event_20200326_cn": "Microlayer Medley",
      "event_20200227_cn": "Northern Overture",
      "war_archives_20201029_cn": "archives Universe in Unison",
      "war_archives_20200806_cn": "archives The Enigma and the Shark",
      "war_archives_20210624_cn": "archives Swirling Cherry Blossoms",
      "war_archives_20210325_cn": "archives Ashen Simulacrum",
      "war_archives_20190911_cn": "archives Empyreal Tragicomedy",
      "war_archives_20211014_cn": "archives Crescendo of Polaris",
      "war_archives_20200820_cn": "archives Scherzo of Iron and Blood",
      "war_archives_20181227_cn": "archives Crimson Echoes",
      "war_archives_20180726_cn": "archives Iris of Light and Dark",
      "war_archives_20180607_cn": "archives Ink Stained Steel Sakura",
      "war_archives_20190221_en": "archives Winters Crown",
      "war_archives_20191010_en": "archives Encircling Graf Spee",
      "war_archives_20181026_en": "archives Fallen Wings",
      "war_archives_20190620_en": "archives Glorious Battle",
      "war_archives_20190321_en": "archives Visitors Dyed in Red",
      "war_archives_20191031_en": "archives Divergent Chessboard",
      "war_archives_20181020_en": "archives Strive Wish and Strategize"
    },
    "Mode": {
      "name": "Level Mode",
      "help": "Only configurable in Farm Main",
      "normal": "normal",
      "hard": "hard"
    },
    "UseClearMode": {
      "name": "Use Clear Mode",
      "help": ""
    },
    "UseFleetLock": {
      "name": "Use Fleet Lock",
      "help": ""
    },
    "UseAutoSearch": {
      "name": "Use Auto Search",
      "help": ""
    },
    "Use2xBook": {
      "name": "Use High-Efficiency Combat Logistics Plan",
      "help": "Twice the oil consumption but also twice the exp and drops"
    },
    "AmbushEvade": {
      "name": "Evade Ambush(es)",
      "help": ""
    }
  },
  "StopCondition": {
    "_info": {
      "name": "Stop Condition Settings",
      "help": "After triggering any of following conditions, the current task will be stopped"
    },
    "RunCount": {
      "name": "Run Level X Time(s)",
      "help": "Automatically decreases by 1 for every completion and stops the current task upon reaching zero; saving as 0 implies unlimited runs until a different stop condition is met"
    },
    "OilLimit": {
      "name": "Keep Oil Above X",
      "help": "Stop current task if oil is found to be below this number"
    },
    "MapAchievement": {
      "name": "Level Achievement",
      "help": "Stop current task if level has been 100% Clear, 3 Stars, Threat Safe, or Threat Safe without 3 Stars. Non-stop implies no achievement requirement and loops until different stop condition is met",
      "non_stop": "Non-stop",
      "100_percent_clear": "100% Clear",
      "map_3_stars": "100% Clear + 3 Stars",
      "threat_safe": "100% Clear + 3 Stars + Threat Safe",
      "threat_safe_without_3_stars": "100% Clear + Threat Safe"
    },
    "StageIncrease": {
      "name": "Enable Continuous Clear",
      "help": "Suited for 100% Clear, requires sufficient fleet strength and satisfying level attribute restrictions for every level involved\n1-1 to 14-4, A1 to A3, B1 to B3, C1 to C3, D1 to D3, SP1 to SP4"
    },
    "GetNewShip": {
      "name": "New Ship Get",
      "help": "Stop current task if detected new ship has been acquired"
    },
    "ReachLevel": {
      "name": "Level X Reached",
      "help": "Stop current task if any ship under level X has reached level X; saving as 0 implies no limit to the level."
    }
  },
  "Fleet": {
    "_info": {
      "name": "Fleet Settings",
      "help": "Fleet 1 == Mob Fleet, Fleet 2 == Boss Fleet"
    },
    "Fleet1": {
      "name": "Fleet 1 Number",
      "help": "",
      "1": "1",
      "2": "2",
      "3": "3",
      "4": "4",
      "5": "5",
      "6": "6"
    },
    "Fleet1Formation": {
      "name": "Fleet 1 Formation",
      "help": "",
      "line_ahead": "line_ahead",
      "double_line": "double_line",
      "diamond": "diamond"
    },
    "Fleet1Mode": {
      "name": "Fleet 1 Mode",
      "help": "",
      "combat_auto": "combat_auto",
      "combat_manual": "combat_manual",
      "stand_still_in_the_middle": "stand_still_in_the_middle",
      "hide_in_bottom_left": "hide_in_bottom_left"
    },
    "Fleet1Step": {
      "name": "Fleet 1 Step Number",
      "help": "Restrict tile step movement in non-cleared levels to configured number",
      "2": "2",
      "3": "3",
      "4": "4",
      "5": "5"
    },
    "Fleet2": {
      "name": "Fleet 2 Number",
      "help": "",
      "0": "do_not_use",
      "1": "1",
      "2": "2",
      "3": "3",
      "4": "4",
      "5": "5",
      "6": "6"
    },
    "Fleet2Formation": {
      "name": "Fleet 2 Formation",
      "help": "",
      "line_ahead": "line_ahead",
      "double_line": "double_line",
      "diamond": "diamond"
    },
    "Fleet2Mode": {
      "name": "Fleet 2 Mode",
      "help": "",
      "combat_auto": "combat_auto",
      "combat_manual": "combat_manual",
      "stand_still_in_the_middle": "stand_still_in_the_middle",
      "hide_in_bottom_left": "hide_in_bottom_left"
    },
    "Fleet2Step": {
      "name": "Fleet 2 Step Number",
      "help": "Restrict tile step movement in non-cleared levels to configured number",
      "2": "2",
      "3": "3",
      "4": "4",
      "5": "5"
    },
    "FleetOrder": {
      "name": "Fleet Roles",
      "help": "With non-auto-search, alas will pick up question marks and ammunition\nWith non-auto-search and battle <=4, Alas will force the use of \"fleet1_all_fleet2_standby\"",
      "fleet1_mob_fleet2_boss": "fleet1_mob_fleet2_boss",
      "fleet1_boss_fleet2_mob": "fleet1_boss_fleet2_mob",
      "fleet1_all_fleet2_standby": "fleet1_all_fleet2_standby",
      "fleet1_standby_fleet2_all": "fleet1_standby_fleet2_all"
    }
  },
  "Submarine": {
    "_info": {
      "name": "Submarine Settings",
      "help": ""
    },
    "Fleet": {
      "name": "Submarine Fleet Number",
      "help": "",
      "0": "Don't Use",
      "1": "1",
      "2": "2"
    },
    "Mode": {
      "name": "Submarine Mode",
      "help": "",
      "do_not_use": "Don't Use",
      "hunt_only": "Hunt Only",
      "boss_only": "BOSS Only",
      "every_combat": "Every Combat"
    },
    "AutoSearchMode": {
      "name": "Submarine Roles in Auto Search",
      "help": "Effective only for auto search",
      "sub_standby": "Standby",
      "sub_auto_call": "Auto Call"
    },
    "DistanceToBoss": {
      "name": "Before BOSS battle move the submarine near BOSS",
      "help": "Effective only if \"Submarine Mode\" is \"BOSS Only\"\nSelecting \"X Grids To BOSS\" needs to ensure that the submarine hunting range can cover the BOSS. Distance is calculated using the Manhattan Distance. Selecting \"Use Open Ocean Support\" requires U522/Leonardo da Vinci in the submarine fleet.",
      "to_boss_position": "To BOSS Location",
      "1_grid_to_boss": "1 Grid To BOSS",
      "2_grid_to_boss": "2 Grids To BOSS",
      "use_open_ocean_support": "Use Open Ocean Support"
    }
  },
  "Emotion": {
    "_info": {
      "name": "Emotion Settings",
      "help": "At least one or both \"Calculate Emotion Consumption\" and \"Ignore Low Emotion Warning\" is used for these settings to be enabled"
    },
    "CalculateEmotion": {
      "name": "Calculate Emotion Consumption",
      "help": "Calculates emotion according to settings, if ship(s) have changed in fleet should manually edit the corresponding value for accuracy"
    },
    "IgnoreLowEmotionWarn": {
      "name": "Ignore Low Emotion Warning",
      "help": "If emotion warning triggers, it will be ignored and proceed into next battle regardless"
    },
    "Fleet1Value": {
      "name": "Fleet 1 Emotion Value",
      "help": ""
    },
    "Fleet1Record": {
      "name": "Fleet 1 Emotion Record",
      "help": ""
    },
    "Fleet1Control": {
      "name": "Fleet 1 Emotion Control",
      "help": "Measures will be taken to ensure control is maintained i.e. wait for recovery in level or stop current task if others can be executed while waiting",
      "keep_exp_bonus": "Keep Happy Bonus (>120)",
      "prevent_green_face": "Keep Content (>40)",
      "prevent_yellow_face": "Prevent Moody (>30)",
      "prevent_red_face": "Prevent Exhausted (>20)"
    },
    "Fleet1Recover": {
      "name": "Fleet 1 Recover Location",
      "help": "Configure accordingly to accurately calculate emotion",
      "not_in_dormitory": "Docks (20/hr)",
      "dormitory_floor_1": "Dorm Floor 1 (40/hr)",
      "dormitory_floor_2": "Dorm Floor 2 (50/hr)"
    },
    "Fleet1Oath": {
      "name": "Fleet 1 All Oath",
      "help": "+10/hr emotion recovery is included into calculation"
    },
    "Fleet2Value": {
      "name": "Fleet 2 Emotion Value",
      "help": ""
    },
    "Fleet2Record": {
      "name": "Fleet 2 Emotion Record",
      "help": ""
    },
    "Fleet2Control": {
      "name": "Fleet 2 Emotion Control",
      "help": "Measures will be taken to ensure control is maintained i.e. wait for recovery in level or stop current task if others can be executed while waiting",
      "keep_exp_bonus": "Keep Happy Bonus (>120)",
      "prevent_green_face": "Keep Content (>40)",
      "prevent_yellow_face": "Prevent Moody (>30)",
      "prevent_red_face": "Prevent Exhausted (>20)"
    },
    "Fleet2Recover": {
      "name": "Fleet 2 Recover Location",
      "help": "",
      "not_in_dormitory": "Docks (20/hr)",
      "dormitory_floor_1": "Dorm Floor 1 (40/hr)",
      "dormitory_floor_2": "Dorm Floor 2 (50/hr)"
    },
    "Fleet2Oath": {
      "name": "Fleet 2 All Oath",
      "help": "+10/hr emotion recovery is included into calculation"
    }
  },
  "HpControl": {
    "_info": {
      "name": "HP Control Settings",
      "help": "Effective only if fleet lock is disabled"
    },
    "UseHpBalance": {
      "name": "Use HP Balance",
      "help": "Enable monitor of HP across the front row ships and re-position them if needed"
    },
    "UseEmergencyRepair": {
      "name": "Use Emergency Repair",
      "help": ""
    },
    "UseLowHpRetreat": {
      "name": "Use Low HP Retreat",
      "help": ""
    },
    "HpBalanceThreshold": {
      "name": "HP Balance Threshold",
      "help": "If the difference in HP volume is found greater than this threshold then Alas will re-position the ships"
    },
    "HpBalanceWeight": {
      "name": "HP Balance Weight",
      "help": "Assists in Alas to accurately monitor the HP volume\nEnter your fleet data in the exemplified order \"front-most, middle, back-most\" --> \"6000, 3000, 4000\" (no quotations)"
    },
    "RepairUseSingleThreshold": {
      "name": "Single Emergency Repair Use Threshold",
      "help": "Use one repair kit if any one ship's HP is below this threshold"
    },
    "RepairUseMultiThreshold": {
      "name": "Multi Emergency Repair Use Threshold",
      "help": "Use all repair kits if the sum HP volume back or front row is below this threshold"
    },
    "LowHpRetreatThreshold": {
      "name": "Low HP Retreat Threshold",
      "help": "Retreat if the sum HP volume back or front row is below this threshold"
    }
  },
  "EnemyPriority": {
    "_info": {
      "name": "Enemy Priority ",
      "help": "Customize the priority of the enemy you want to fight"
    },
    "EnemyScaleBalanceWeight": {
      "name": "Enemy Priority",
      "help": "First clear the enemies on the mob to the boss, and then clean up other enemies according to priority",
      "default_mode": "According to map file",
      "S3_enemy_first": "3-Stars enemies first",
      "S1_enemy_first": "1-Star enemies first"
    }
  },
  "C11AffinityFarming": {
    "_info": {
      "name": "C1-1 Affinity Farm Settings",
      "help": "After entering, repeatedly moves between tiles to initiate ambush encounters"
    },
    "RunCount": {
      "name": "Encounter Count",
      "help": "Number of encounters until retreat and repeating again, recommended 32+"
    }
  },
  "C72MysteryFarming": {
    "_info": {
      "name": "C7-2 Mystery Farm Settings",
      "help": "Performs minimum number of battles to acquire all mystery tiles then retreat and repeating again"
    },
    "StepOnA3": {
      "name": "Step A3",
      "help": "Effectively prevents mystery on A2 from being blocked"
    }
  },
  "C122MediumLeveling": {
    "_info": {
      "name": "C12-2 Medium Level Farm Settings",
      "help": "Use low strength fleet to level up at 12-2 and retreat after fighting all non-large escorts\nImprove exp/oil consumption ratio by reducing strength of fleet"
    },
    "LargeEnemyTolerance": {
      "name": "Large Enemy Tolerance",
      "help": "Number of large enemy battle(s) allowed before retreating",
      "0": "0",
      "1": "1",
      "2": "2",
      "10": "10"
    }
  },
  "C124LargeLeveling": {
    "_info": {
      "name": "C12-4 Large Level Farm Settings",
      "help": "Use high strength fleet to level up at 12-4 and retreat after fighting all escorts\nImprove exp/oil consumption ratio by reducing strength of fleet"
    },
    "NonLargeEnterTolerance": {
      "name": "Non-Large Enter Tolerance",
      "help": "Retreat after configured number of battles if no large escorts are detected",
      "0": "0",
      "1": "1",
      "2": "2"
    },
    "NonLargeRetreatTolerance": {
      "name": "Non-Large Retreat Tolerance",
      "help": "Number of battles allowed against non-large escorts after no remaining large escorts are detected",
      "0": "0",
      "1": "1",
      "2": "2",
      "10": "10"
    },
    "PickupAmmo": {
      "name": "Pick Up Ammo",
      "help": "Number of battles before picking up ammo",
      "3": "3",
      "4": "4",
      "5": "5"
    }
  },
  "GemsFarming": {
    "_info": {
      "name": "Commission Farming Settings",
      "help": "Warning: This task allows players to get a small amount of gems, but not an efficient way to farm.\nPlayers who have recently started Azur Lane are easily superstitious about 0LB and low oil consumption, while being ignorant about character leveling.\nRunning this function will only make you feel fulfilled however in reality your account will not actually progress very much.\nThe main purpose of this task is to get extra cubes for players with a formed lineup. Please rationally treat gems as a by-product.\n\nFleet 1 is expected to consist of 1 0LB CV/CVL and 1 0LB Vanguard, Fleet 2 is expected to consist of support ships such as New Jersey or Shinano to provide external battle assistance.\nFor information about the drop mechanism/rate of urgent commissions, you can refer to <https://bbs.nga.cn/read.php?tid=27134956> (in Chinese Simplified)"
    },
    "FlagshipChange": {
      "name": "Enable Flagship Change",
      "help": "Switch out to new common CV/CVL whose level is in range of 1 to 32, after current has reached level 32+.\nMeanwhile, abandoned flagships will be retired. Any common CV/CVL whose level is 2+ will be regarded as targets.\nDo confirm that your own ships which is not a target has been locked"
    },
    "FlagshipEquipChange": {
      "name": "Enable Flagship Equipment Change",
      "help": "The flagship's equipment is replaced when being switched out by first recording the current setup\nOnly populated equipment slots will be replaced\nIf the CV/CVL preference has been configured, all 5 slots will be populated otherwise only the auxiliary slots will be populated"
    },
    "VanguardChange": {
      "name": "Enable Vanguard Change",
      "help": "Switch out to new level 100(70) common vanguard after current flagship has reached level 32+\n(Only CN players'0 limit break ship can reach level 100)"
    },
    "VanguardEquipChange": {
      "name": "Enable Vanguard Equipment Change",
      "help": "The vanguard's equipment is replaced when being switched out by first recording the current setup\nOnly populated equipment slots will be replaced"
    },
    "LowEmotionRetreat": {
      "name": "Enable Low Emotion Retreat",
      "help": "Retreat when low emotion is detected and switch out both back and front ships at the same time"
    },
    "CommonCV": {
      "name": "Flagship Common CV/CVL Preference",
      "help": "",
      "any": "any",
      "langley": "langley",
      "bogue": "bogue",
      "ranger": "ranger",
      "hermes": "hermes"
    },
    "CommissionLimit": {
      "name": "Prevent Too Many Urgent Commissions",
      "help": "When running 7x24, prevent having a lot of urgent commissions and not being able to complete daily commissions. It is recommended to select only short-terms and high-yields in the commission filter"
    }
  },
  "EventGeneral": {
    "_info": {
      "name": "Event General Settings",
      "help": ""
    },
    "PtLimit": {
      "name": "Event PT Limit",
      "help": "When the total PT reaches the given value, disable all event tasks. 0 means no limit. Cannot trigger instantly when using auto search\nWith this enabled, you only need to enable all the event tasks, and you don't need to count how many times to run"
    },
    "TimeLimit": {
      "name": "Event Time Limit",
      "help": "When the local time exceeds the given value, disable all event tasks. '2020-01-01 00:00:00' means no limit and the time will be reset once it's triggered\nThis can prevent the occurrence of forgetting to disable event tasks after the event ends"
    }
  },
  "TaskBalancer": {
    "_info": {
      "name": "Task Balancer Settings",
      "help": "Prevent coin shortage when farming event maps."
    },
    "Enable": {
      "name": "Enable Task Balancer",
      "help": "When enabled, the coin amount will be checked after each run."
    },
    "CoinLimit": {
      "name": "Keep Coin Above X",
      "help": "Start chosen task if coin is found to be below this number."
    },
    "TaskCall": {
      "name": "Call task X if out of coin",
      "help": "Reminder: Players need to check task config before running, or TaskCall may not work.",
      "Main": "Main",
      "Main2": "Main-2",
      "Main3": "Main-3"
    }
  },
  "EventDaily": {
    "_info": {
      "name": "Event Daily Settings",
      "help": ""
    },
    "StageFilter": {
      "name": "Event Daily Stage Filter",
      "help": ""
    },
    "LastStage": {
      "name": "Last Event Daily Stage",
      "help": "Automatically updated, skips completed levels in the filter, and resets at server reset time (00:00)"
    }
  },
  "Raid": {
    "_info": {
      "name": "Raid Settings",
      "help": ""
    },
    "Mode": {
      "name": "Raid Mode",
      "help": "",
      "easy": "easy",
      "normal": "normal",
      "hard": "hard"
    },
    "UseTicket": {
      "name": "Use Ticket(s)",
      "help": ""
    }
  },
  "RaidDaily": {
    "_info": {
      "name": "Raid Daily Settings",
      "help": "Recommend manual play for faster contribution and climbing of prize ladder as raid points are awarded proportionally by speed\nEnable task if slow contribution and climbing is acceptable\nFleet compositions must be made manually for each difficulty"
    },
    "StageFilter": {
      "name": "Raid Daily Stage Filter",
      "help": "Generally does not need to be modified or re-arranged but can do so if desired\nCan save on oil consumption if less are attacked"
    }
  },
  "MaritimeEscort": {
    "_info": {
      "name": "Maritime Escort",
      "help": "Enter then retreat, get about 70% of maximum rewards"
    },
    "Enable": {
      "name": "Enable maritime Escort",
      "help": ""
    }
  },
  "Commission": {
    "_info": {
      "name": "Commission Settings",
      "help": ""
    },
    "DoMajorCommission": {
      "name": "Do Major Commissions",
      "help": "Enable allowance of undertaking 1200/1000 oil cost commissions; Commission Priority requires \"Major\" be included if enabled"
    },
    "CommissionFilter": {
      "name": "Commission Priority",
      "help": "Generally does not need to be modified or re-arranged but can do so if desired"
    }
  },
  "Tactical": {
    "_info": {
      "name": "Tactical Academy Settings",
      "help": ""
    },
    "TacticalFilter": {
      "name": "Tactical Book Priority",
      "help": "Generally does not need to be modified or re-arranged but can do so if desired"
    },
    "RapidTrainingSlot": {
      "name": "Use Rapid Training",
      "help": "During events, use rapid training 10 times",
      "do_not_use": "Don't Use",
      "slot_1": "Use on Slot #1",
      "slot_2": "Use on Slot #2",
      "slot_3": "Use on Slot #3",
      "slot_4": "Use on Slot #4"
    }
  },
  "ControlExpOverflow": {
    "_info": {
      "name": "Control EXP Overflow Settings",
      "help": "Control waste amount of EXP on a specific book tier to save on time\nFor example, if remain = 1100, use ColorT3_Exp despite losing out on 100 EXP"
    },
    "Enable": {
      "name": "Enable",
      "help": "Disable for no overflow across all tiers\nOtherwise enable then set specific tier's overflow for customization"
    },
    "T4Allow": {
      "name": "T4 Overflow Allow",
      "help": "0 ~ any positive integer"
    },
    "T3Allow": {
      "name": "T3 Overflow Allow",
      "help": "0 ~ any positive integer"
    },
    "T2Allow": {
      "name": "T2 Overflow Allow",
      "help": "0 ~ any positive integer"
    },
    "T1Allow": {
      "name": "T1 Overflow Allow",
      "help": "0 ~ any positive integer"
    }
  },
  "AddNewStudent": {
    "_info": {
      "name": "learn new skills",
      "help": "When there is a vacant position in the Tactical Academy, a ship girl will be automatically assigned and the first under-level skill will be learned"
    },
    "Enable": {
      "name": "Enable",
      "help": ""
    },
    "Favorite": {
      "name": "Use Favorite Filter for Tactical",
      "help": ""
    }
  },
  "Research": {
    "_info": {
      "name": "Research Academy Settings",
      "help": "For convenience a few preset filters are provided\nHowever it is recommended to use \"custom\" and author your own priority for projects\nNote that combined with other settings, Alas will choose projects that satisfy all the conditions. For example, if \"Use Cube\" is disabled but your list consists of projects that cost cubes, Alas will not choose them"
    },
    "UseCube": {
      "name": "Use Cube",
      "help": "Allow to undertake projects that require cubes",
      "always_use": "Always Use",
      "only_05_hour": "0.5 Hour+No project available",
      "only_no_project": "Only no project available",
      "do_not_use": "Don't Use"
    },
    "UseCoin": {
      "name": "Use Coin",
      "help": "Allow to undertake projects that require coins",
      "always_use": "Always Use",
      "only_05_hour": "0.5 Hour+No project available",
      "only_no_project": "Only no project available",
      "do_not_use": "Don't Use"
    },
    "UsePart": {
      "name": "Use Part/Plate",
      "help": "Allow to undertake projects that require parts/plates",
      "always_use": "Always Use",
      "only_05_hour": "0.5 Hour+No project available",
      "only_no_project": "Only no project available",
      "do_not_use": "Don't Use"
    },
    "AllowDelay": {
      "name": "Delay research when resources are insufficient",
      "help": "When the resources are insufficient, Alas will delay research until the conditions are met or research queue is about to be emptied, which will not cause the research to stop\nIf the resources are insufficient for a long time or the time of running alas is not long enough, you can cancel this option to keep the research queue full"
    },
    "PresetFilter": {
      "name": "Preset Filter Select",
      "help": "See research drops rates and spawn rates in https://azur-stats.lyoko.io/. People without a basic knowledge of these are recommended to use pre-optimized presets instead of writing custom filters",
      "custom": "custom",
      "series_5_blueprint_152": "Series 5 Blueprints+152",
      "series_5_blueprint_only": "Series 5 Blueprints Only",
      "series_5_152_only": "Series 5 152 Only",
      "series_4_blueprint_tenrai": "Series 4 Blueprints+Tenrai",
      "series_4_blueprint_only": "Series 4 Blueprints Only",
      "series_4_tenrai_only": "Series 4 Tenrai Only",
      "series_3_blueprint_234": "Series 3 Blueprints+234",
      "series_3_blueprint_only": "Series 3 Blueprints Only",
      "series_3_234_only": "Series 3 234 Only",
      "series_2_than_3_457_234": "Series 2+3 457+234",
      "series_2_blueprint_457": "Series 2 Blueprints+457",
      "series_2_blueprint_only": "Series 2 Blueprints Only",
      "series_2_457_only": "Series 2 457 Only"
    },
    "CustomFilter": {
      "name": "Custom Research Priority",
      "help": "To use your own filter, set \"Preset Filter Select\" to \"custom\". All options have been defined at  <https://github.com/LmeSzinc/AzurLaneAutoScript/wiki/filter_string_en>"
    }
  },
  "Dorm": {
    "_info": {
      "name": "Dorm Settings",
      "help": ""
    },
    "Collect": {
      "name": "Collect Coins and Loves",
      "help": ""
    },
    "Feed": {
      "name": "Restock Dorm Snacks",
      "help": ""
    },
    "FeedFilter": {
      "name": "Snack Filter",
      "help": "Generally does not need to be modified or re-arranged but can do so if desired"
    }
  },
  "Meowfficer": {
    "_info": {
      "name": "Mewofficer Settings",
      "help": ""
    },
    "BuyAmount": {
      "name": "Buy Amount",
      "help": "The 1st meowfficer box purchase everyday is free"
    },
    "FortChoreMeowfficer": {
      "name": "Do Fort Chores",
      "help": "Completes all 3 chores; clean, feed, and play with meowfficer to get fort exp"
    }
  },
  "MeowfficerTrain": {
    "_info": {
      "name": "Meowfficer Training Settings",
      "help": ""
    },
    "Enable": {
      "name": "Enable Meowfficer Training",
      "help": ""
    },
    "Mode": {
      "name": "Meowfficer Training Mode",
      "help": "Train Seamlessly means collecting trained meowfficer(s) every 2.5 ~ 3.5 hours.\nTrain Once a Day means collecting 1 trained meowfficer each day; emptying the training queue and do the enhancing on Sunday in order to finish weekly mission.",
      "seamlessly": "Train Seamlessly",
      "once_a_day": "Train Once a Day"
    },
    "RetainTalentedGold": {
      "name": "Retain Talented SR Meowfficer(s)",
      "help": "During collection, SR cats are examined for special talent abilities i.e. has no tiers or is colored rainbow.\nIf detected these are locked to prevent being used as feed material. Players must manually check and enhance themselves an SR meowfficer's personal skill."
    },
    "RetainTalentedPurple": {
      "name": "Retain Talented Elite Meowfficer(s)",
      "help": "During collection, Elite cats are examined for special talent abilities i.e. has no tiers or is colored rainbow.\nIf detected these are locked to prevent being used as feed material. Players must manually check and enhance themselves an Elite meowfficer's personal skill."
    },
    "EnhanceIndex": {
      "name": "Enhance Index",
      "help": "Index of target meowfficer to enhance. Limited in 1 ~ 12; indices are in ascending order from left to right of the 4 x 3 grid."
    }
  },
  "GuildLogistics": {
    "_info": {
      "name": "Guild Logistics Settings",
      "help": "Master or Officers must choose a guild mission manually"
    },
    "Enable": {
      "name": "Enable Guild Logistics",
      "help": "Enables the following:\n- Accept and complete guild missions\n- Submit items in exchange for guild coins\n- Collect other guild rewards"
    },
    "SelectNewMission": {
      "name": "Select A New Fleet Mission",
      "help": "This account must be a guild master or officer to use this.\nThe easiest mission Siren Subjugation III is selected by default, and the objective is to defeat 300 enemies\n(Not supported, please contact an EN developer if you would like to assist in alleviating this)"
    },
    "ExchangeFilter": {
      "name": "Item Exchange Filter",
      "help": "Generally does not need to be modified or re-arranged but can do so if desired\nIf there is an item that you lack, priority for that exchange is lowered"
    }
  },
  "GuildOperation": {
    "_info": {
      "name": "Guild Operation Settings",
      "help": ""
    },
    "Enable": {
      "name": "Enable Guild Operation",
      "help": "Enables the following:\n- Start new / Join ongoing guild operations\n- Dispatch ships to complete objectives\n- Optionally attack guild boss when available"
    },
    "SelectNewOperation": {
      "name": "Start New Guild Operations",
      "help": "This account must be a guild master or officer to use this.\nThe most rewarding operation Solomon Air-Sea Battle is selected by default"
    },
    "NewOperationMaxDate": {
      "name": "Don't Start Guild Operation After Date X of Every Month",
      "help": "Only takes effect when \"Start New Guild Operations\" is enabled.\nStarting a third operation in the same month is not recommended. Members are limited in joining up to 2 operations each month; a third operation will unlikely be finished as most cannot participate and spill over to the following month. This will affect the evaluation of the dispatch event, resulting in a reduction of the final reward"
    },
    "JoinThreshold": {
      "name": "Join Threshold",
      "help": "0.0 ~ 1.0\n0.5 means only join when progress is less than halfway through\n1 means join regardless of current progress even if basically finished\nRemember you are limited to joining only 2 on a monthly basis\nMaximize rewards and participation by joining newly started operations"
    },
    "AttackBoss": {
      "name": "Attack Guild Boss",
      "help": ""
    },
    "BossFleetRecommend": {
      "name": "Enable Fleet Recommend",
      "help": "This will automatically select your own ships to fill all 6 ship slots\nRecommended to keep disabled to form your own fleet along with fellow member's support units\nHowever if members are frequently changing their support units, may be worth to enable otherwise attacks only with 4 ships"
    }
  },
  "Reward": {
    "_info": {
      "name": "Reward Settings",
      "help": ""
    },
    "CollectOil": {
      "name": "Collect Oil",
      "help": ""
    },
    "CollectCoin": {
      "name": "Collect Coin",
      "help": ""
    },
    "CollectExp": {
      "name": "Collect Experience Books",
      "help": ""
    },
    "CollectMission": {
      "name": "Collect Mission Rewards",
      "help": ""
    },
    "CollectWeeklyMission": {
      "name": "Collect Weekly Mission Rewards",
      "help": ""
    }
  },
  "GeneralShop": {
    "_info": {
      "name": "General Shop Settings",
      "help": ""
    },
    "UseGems": {
      "name": "Use Gems",
      "help": ""
    },
    "Refresh": {
      "name": "Allow Shop Refresh",
      "help": "Refreshing will consume 50 gems"
    },
    "BuySkinBox": {
      "name": "Buy Equip Skin Boxes",
      "help": "In order to reduce maintenance costs, the skin box selectors in the filter will not be updated with the game, but Alas will consider any unknown items with a quantity of 1 and consume 7000 coins as skin boxes and buy them."
    },
    "Filter": {
      "name": "Item Filter",
      "help": "All options have been defined at <https://github.com/LmeSzinc/AzurLaneAutoScript/wiki/reward_shop_filter_string>"
    }
  },
  "GuildShop": {
    "_info": {
      "name": "Guild Shop Settings",
      "help": ""
    },
    "Refresh": {
      "name": "Allow Shop Refresh",
      "help": "Refreshing will consume 50 guild coins, these are not valuable and it is recommended to have this enabled"
    },
    "Filter": {
      "name": "Item Filter",
      "help": "All options have been defined at <https://github.com/LmeSzinc/AzurLaneAutoScript/wiki/reward_shop_filter_string>\nHowever unlike other shops you cannot specify the exact item, you are limited to just category and grade\nThe select options below are used to substitute this incapability"
    },
    "BOX_T3": {
      "name": "Faction Preference BoxT3",
      "help": "",
      "eagle": "eagle",
      "royal": "royal",
      "sakura": "sakura",
      "ironblood": "ironblood"
    },
    "BOX_T4": {
      "name": "Faction Preference BoxT4",
      "help": "",
      "eagle": "eagle",
      "royal": "royal",
      "sakura": "sakura",
      "ironblood": "ironblood"
    },
    "BOOK_T2": {
      "name": "Color Preference BookT2",
      "help": "",
      "red": "red",
      "blue": "blue",
      "yellow": "yellow"
    },
    "BOOK_T3": {
      "name": "Color Preference BookT3",
      "help": "",
      "red": "red",
      "blue": "blue",
      "yellow": "yellow"
    },
    "RETROFIT_T2": {
      "name": "Type Preference RetrofitT2",
      "help": "",
      "dd": "dd",
      "cl": "cl",
      "bb": "bb",
      "cv": "cv"
    },
    "RETROFIT_T3": {
      "name": "Type Preference RetrofitT3",
      "help": "",
      "dd": "dd",
      "cl": "cl",
      "bb": "bb",
      "cv": "cv"
    },
    "PLATE_T2": {
      "name": "Type Preference PlateT2",
      "help": "",
      "general": "general",
      "gun": "gun",
      "torpedo": "torpedo",
      "antiair": "antiair",
      "plane": "plane"
    },
    "PLATE_T3": {
      "name": "Type Preference PlateT3",
      "help": "",
      "general": "general",
      "gun": "gun",
      "torpedo": "torpedo",
      "antiair": "antiair",
      "plane": "plane"
    },
    "PLATE_T4": {
      "name": "Type Preference PlateT4",
      "help": "",
      "general": "general",
      "gun": "gun",
      "torpedo": "torpedo",
      "antiair": "antiair",
      "plane": "plane"
    },
    "PR1": {
      "name": "PR1 BP Preference",
      "help": "",
      "neptune": "neptune",
      "monarch": "monarch",
      "ibuki": "ibuki",
      "izumo": "izumo",
      "roon": "roon",
      "saintlouis": "saintlouis"
    },
    "PR2": {
      "name": "PR2 BP Preference",
      "help": "",
      "seattle": "seattle",
      "georgia": "georgia",
      "kitakaze": "kitakaze",
      "gascogne": "gascogne"
    },
    "PR3": {
      "name": "PR3 BP Preference",
      "help": "",
      "cheshire": "cheshire",
      "mainz": "mainz",
      "odin": "odin",
      "champagne": "champagne"
    }
  },
  "MedalShop2": {
    "_info": {
      "name": "Medal Shop Settings",
      "help": ""
    },
    "Filter": {
      "name": "Item Filter",
      "help": "All options have been defined at <https://github.com/LmeSzinc/AzurLaneAutoScript/wiki/reward_shop_filter_string>\nDifferent from other shops, the below select options assist with filling the unknowns for the vague items 'Retrofit' and 'Plate'\nFurthermore restricted for 'Plate', there are both specific and wild types\nIf you are targeting a specific type then use a string combination such as 'PlateGeneralT3 > PlateWildT3' otherwise 'PlateT3' will purchase every available T3 Plate\nFor research blueprints it is adviseable to use 'DR > PR', players should convert surplus into Prototype Core currency"
    },
    "RETROFIT_T1": {
      "name": "Type Preference RetrofitT1",
      "help": "",
      "dd": "dd",
      "cl": "cl",
      "bb": "bb",
      "cv": "cv"
    },
    "RETROFIT_T2": {
      "name": "Type Preference RetrofitT2",
      "help": "",
      "dd": "dd",
      "cl": "cl",
      "bb": "bb",
      "cv": "cv"
    },
    "RETROFIT_T3": {
      "name": "Type Preference RetrofitT3",
      "help": "",
      "dd": "dd",
      "cl": "cl",
      "bb": "bb",
      "cv": "cv"
    },
    "PLATE_T1": {
      "name": "Type Preference PlateT1",
      "help": "",
      "general": "general",
      "gun": "gun",
      "torpedo": "torpedo",
      "antiair": "antiair",
      "plane": "plane"
    },
    "PLATE_T2": {
      "name": "Type Preference PlateT2",
      "help": "",
      "general": "general",
      "gun": "gun",
      "torpedo": "torpedo",
      "antiair": "antiair",
      "plane": "plane"
    },
    "PLATE_T3": {
      "name": "Type Preference PlateT3",
      "help": "",
      "general": "general",
      "gun": "gun",
      "torpedo": "torpedo",
      "antiair": "antiair",
      "plane": "plane"
    }
  },
  "MeritShop": {
    "_info": {
      "name": "Merit Shop Settings",
      "help": ""
    },
    "Refresh": {
      "name": "Allow Shop Refresh",
      "help": "Refreshing will consume 50 gems"
    },
    "Filter": {
      "name": "Item Filter",
      "help": "All options have been defined at <https://github.com/LmeSzinc/AzurLaneAutoScript/wiki/reward_shop_filter_string>"
    }
  },
  "CoreShop": {
    "_info": {
      "name": "Core Shop Settings",
      "help": ""
    },
    "Filter": {
      "name": "Item Filter",
      "help": "All options have been defined at <https://github.com/LmeSzinc/AzurLaneAutoScript/wiki/reward_shop_filter_string>\nHowever unlike other shops, only Chip and Array are supported\nALAS does not browse, scroll, or recognize any other items displayed besides those two"
    }
  },
  "Shipyard": {
    "_info": {
      "name": "Shipyard Settings",
      "help": ""
    },
    "ResearchSeries": {
      "name": "Research Series",
      "help": ""
    },
    "ShipIndex": {
      "name": "Ship Index",
      "help": "Position varies depending on progress, so must manually verify the target ship's position yourself\nStarting from left to right; 1 ~ 6"
    },
    "BuyAmount": {
      "name": "Buy Amount",
      "help": "The 1st and 2nd purchase everyday are free\nDiscounts are applied to the 3rd and onwards, gradually minimizing until full price\nExact discounts found at <https://azurlane.koumakan.jp/Research#Strengthening>"
    }
  },
  "Gacha": {
    "_info": {
      "name": "Gacha Settings",
      "help": "Submit new build order(s) for daily achievement\nPrevious orders will be dequeued before submission to allow for maximum inputs and if any are still in progress, drills will be used to expedite them\nRetirement settings will be enforced if dock is full"
    },
    "Pool": {
      "name": "Pool",
      "help": "",
      "light": "light",
      "heavy": "heavy",
      "special": "special",
      "event": "event",
      "wishing_well": "wishing_well"
    },
    "Amount": {
      "name": "Amount",
      "help": "",
      "1": "1",
      "2": "2",
      "3": "3",
      "4": "4",
      "5": "5",
      "6": "6",
      "7": "7",
      "8": "8",
      "9": "9",
      "10": "10"
    },
    "UseTicket": {
      "name": "Use Build Ticket(s)",
      "help": "Use build tickets first for event pool. Use cubes if tickets run out or build general pools"
    },
    "UseDrill": {
      "name": "Use Drill(s)",
      "help": "Expedite the recently submitted orders"
    }
  },
  "BattlePass": {
    "_info": {
      "name": "Battle Pass Settings",
      "help": ""
    },
    "Collect": {
      "name": "Collect Cruise Missions Rewards",
      "help": ""
    }
  },
  "DataKey": {
    "_info": {
      "name": "Data Key Settings",
      "help": ""
    },
    "Collect": {
      "name": "Collect Data Key",
      "help": ""
    },
    "ForceCollect": {
      "name": "Force Collect Data Key",
      "help": "Force collect data key when data key is full to eliminate red dots"
    }
  },
  "Mail": {
    "_info": {
      "name": "Mail Settings",
      "help": ""
    },
    "Collect": {
      "name": "Collect Mail Rewards",
      "help": "Only collects the top 3 mail entries"
    },
    "Filter": {
      "name": "Mail Filter",
      "help": "Filter as to which mail types should be collected\nSupports Merit, Coolant, Coin, DecorCoin, Cube, Oil, and/or Gem"
    },
    "Delete": {
      "name": "Delete Collected Mail Rewards",
      "help": "Delete the already collected mail entries\nMark any entries \"important\" in-game to avoid accidental deletion"
    }
  },
  "SupplyPack": {
    "_info": {
      "name": "Supply Pack Settings",
      "help": ""
    },
    "Collect": {
      "name": "Collect Weekly Free Supply Pack",
      "help": ""
    }
  },
  "Daily": {
    "_info": {
      "name": "Daily Settings",
      "help": ""
    },
    "UseDailySkip": {
      "name": "Use Daily Skip",
      "help": "Requires S Rank for respective missions to be unlocked\nIf not unlocked, then Alas will automatically fallback to traditional steps to complete the mission"
    },
    "EscortMission": {
      "name": "Escort Mission Preference",
      "help": "",
      "skip": "skip",
      "first": "first",
      "second": "second",
      "third": "third"
    },
    "EscortMissionFleet": {
      "name": "Escort Mission Fleet",
      "help": "",
      "1": "1",
      "2": "2",
      "3": "3",
      "4": "4",
      "5": "5",
      "6": "6"
    },
    "AdvanceMission": {
      "name": "Advance Mission Preference",
      "help": "",
      "skip": "skip",
      "first": "first",
      "second": "second",
      "third": "third"
    },
    "AdvanceMissionFleet": {
      "name": "Advance Mission Fleet",
      "help": "",
      "1": "1",
      "2": "2",
      "3": "3",
      "4": "4",
      "5": "5",
      "6": "6"
    },
    "FierceAssault": {
      "name": "Fierce Assault Preference",
      "help": "",
      "skip": "skip",
      "first": "first",
      "second": "second",
      "third": "third"
    },
    "FierceAssaultFleet": {
      "name": "Fierce Assault Fleet",
      "help": "",
      "1": "1",
      "2": "2",
      "3": "3",
      "4": "4",
      "5": "5",
      "6": "6"
    },
    "TacticalTraining": {
      "name": "Tactical Training Preference",
      "help": "",
      "skip": "skip",
      "first": "first",
      "second": "second",
      "third": "third"
    },
    "TacticalTrainingFleet": {
      "name": "Tactical Training Fleet",
      "help": "",
      "1": "1",
      "2": "2",
      "3": "3",
      "4": "4",
      "5": "5",
      "6": "6"
    },
    "SupplyLineDisruption": {
      "name": "Supply Line Disruption Preference",
      "help": "This will be skipped if daily skip has not been unlocked",
      "skip": "skip",
      "first": "first",
      "second": "second",
      "third": "third"
    },
    "ModuleDevelopment": {
      "name": "Module Development Preference",
      "help": "",
      "skip": "skip",
      "first": "first",
      "second": "second"
    },
    "ModuleDevelopmentFleet": {
      "name": "Tactical Training Fleet",
      "help": "",
      "1": "1",
      "2": "2",
      "3": "3",
      "4": "4",
      "5": "5",
      "6": "6"
    }
  },
  "Hard": {
    "_info": {
      "name": "Hard Settings",
      "help": "Hard mode for chapter must be unlocked, stage must be in 100% CLEAR condition, and auto search is enabled temporarily.\nUse Farm Main task to assist unlocking and achieving 100% CLEAR conditions"
    },
    "HardStage": {
      "name": "Hard Stage",
      "help": "11-4, 12-2, 12-4, and etc."
    },
    "HardFleet": {
      "name": "Hard Fleet",
      "help": "Must in game manually set up the fleet and ensure level attribute restrictions are satisfied",
      "1": "1",
      "2": "2"
    }
  },
  "Exercise": {
    "_info": {
      "name": "Exercise Settings",
      "help": "Runs exercise and automatically retreats when sum HP volume is low"
    },
    "OpponentChooseMode": {
      "name": "Opponent Choose Mode",
      "help": "",
      "max_exp": "max_exp",
      "easiest": "easiest",
      "leftmost": "leftmost",
      "easiest_else_exp": "easiest_else_exp"
    },
    "OpponentTrial": {
      "name": "Each Opponent Try X Time(s)",
      "help": "1 ~ Positive Infinity"
    },
    "ExercisePreserve": {
      "name": "Keep X Number Remain(s)",
      "help": "1 ~ 10\n1 means run until 1/10"
    },
    "LowHpThreshold": {
      "name": "Low HP Threshold",
      "help": "0.0 ~ 1.0\nChecks the top HP bar"
    },
    "LowHpConfirmWait": {
      "name": "Low HP Confirm Wait",
      "help": "After HP is below the threshold, Alas will confirm the retreat after the configured period of time\nRecommend 1.0 ~ 3.0\nFor cases if both you and the opponent are on the verge but waiting an additional seconds can be the difference between victory or loss"
    },
    "OpponentRefreshValue": {
      "name": "Refreshed X Time(s)",
      "help": "Automatically updated, resets back to 0 daily\nIf you manually refresh, you should update this count"
    },
    "OpponentRefreshRecord": {
      "name": "Last Refresh Record",
      "help": ""
    }
  },
  "Sos": {
    "_info": {
      "name": "SOS Settings",
      "help": ""
    },
    "Chapter": {
      "name": "SOS Chapter",
      "help": "",
      "3": "3",
      "4": "4",
      "5": "5",
      "6": "6",
      "7": "7",
      "8": "8",
      "9": "9",
      "10": "10"
    }
  },
  "OpsiAshAssist": {
    "_info": {
      "name": "OpSi Ash Assist Settings",
      "help": "Limited to 3 everyday"
    },
    "Tier": {
      "name": "Target Level Beacons >= X",
      "help": "If target level beacon cannot be found, Alas will choose the next available level beacon regardless of conditions"
    }
  },
  "OpsiGeneral": {
    "_info": {
      "name": "OpSi General Settings",
      "help": "All OpSi activities will use these settings"
    },
    "UseLogger": {
      "name": "Use Logger(s)",
      "help": "Use all coordinate loggers when entering the storage"
    },
    "BuyActionPointLimit": {
      "name": "Buy AP X time(s)",
      "help": "Maximum number of buying AP.",
      "0": "Don't buy",
      "1": "1 (1000oil, 100AP)",
      "2": "2 (2000oil, 200AP)",
      "3": "3 (4000oil, 400AP)",
      "4": "4 (6000oil, 600AP)",
      "5": "5 (10000oil, 1000AP)"
    },
    "OilLimit": {
      "name": "Keep Oil Above X",
      "help": "Refrain buying AP if below this number"
    },
    "RepairThreshold": {
      "name": "Repair Threshold",
      "help": "After completion of an OpSi map; if any one ship's HP is below threshold, retreat back to nearest port for repairs\n0.0 ~ 1.0"
    },
    "DoRandomMapEvent": {
      "name": "Do Random Map Events",
      "help": "Rescan the whole map after auto search, purchase akashi's shop, use siren logging tower, use siren scanning device, unlock mechanism that require 2 fleets,"
    },
    "AkashiShopFilter": {
      "name": "Akashi Shop Filter",
      "help": "Generally does not need to be modified or re-arranged but can do so if desired\nBuy AP boxes and Purple Coins"
    }
  },
  "OpsiAshBeacon": {
    "_info": {
      "name": "Ash Beacon Settings",
      "help": ""
    },
    "AshAttack": {
      "name": "Enable Ash Attack",
      "help": "When data beacon is full; attack until ash has been completed"
    },
    "OneHitMode": {
      "name": "One Hit Mode",
      "help": "Strike each beacon only once, then call for support every half hour thereafter\nNot effective in dossier beacons"
    },
    "RequestAssist": {
      "name": "Request Assists",
      "help": "Before the attack, request assists from friends, guild and world"
    },
    "EnsureFullyCollected": {
      "name": "Ensure 200 Beacon Data Fully Collected",
      "help": "Ignore AP limit setting temporarily before ash beacon fully collected. \"Meowfficer Farming\" must be enabled"
    }
  },
  "OpsiDossierBeacon": {
    "_info": {
      "name": "Dossier Beacon Settings",
      "help": ""
    },
    "Enable": {
      "name": "Enable Dossier Beacon Attack",
      "help": ""
    }
  },
  "OpsiFleetFilter": {
    "_info": {
      "name": "Fleet Settings",
      "help": ""
    },
    "Filter": {
      "name": "Fleet Filter",
      "help": "All fleets take turns to attack the boss. If one fleet is dead, change to another.\nPlease make sure fleets are powerful enough to kill the boss eventually.\nUse \"CallSubmarine\" to call submarines before the attack, but run interval will be increased to 60 minutes."
    }
  },
  "OpsiFleet": {
    "_info": {
      "name": "Fleet Settings",
      "help": ""
    },
    "Fleet": {
      "name": "Fleet",
      "help": "",
      "1": "1",
      "2": "2",
      "3": "3",
      "4": "4"
    },
    "Submarine": {
      "name": "Call Submarine",
      "help": "If enabled, interval increases from 30 to 60 minutes instead"
    }
  },
  "OpsiExplore": {
    "_info": {
      "name": "OpSi Explore Settings",
<<<<<<< HEAD
      "help": "At the beginning of each month OpSi is reset\nThe following must be satisfied:\n- Manually confirm fleet deployment into OpSi\n- OpSi story must be complete\nEach zone will be visited in a clockwise direction every 27 minutes until world has been been completely opened\nNo need to consume 5000 oil for special radar in OpSi Exchange shop"
=======
      "help": "At the beginning of each month OpSi is reset\nThe following must be satisfied:\n- OpSi story must be complete\nEach zone will be visited in a clockwise direction every 27 minutes until world has been been completely opened\nNo need to consume 5000 oil for special radar in OpSi shop"
>>>>>>> c9d296ad
    },
    "SpecialRadar": {
      "name": "SpecialRadar Bought",
      "help": "Enable if you have purchased the special radar\nAllows Alas to explore OpSi continously without having to wait 27 minutes between each zone clear\nCannot be selected when not purchased and used"
    },
    "ForceRun": {
      "name": "Force Run",
      "help": "Ignore interval, clear all obscure zones, and use AP to submit scan orders (and submarine if enabled)\nGenerally not needed to force run, just run in intervals unless in a rush"
    },
    "LastZone": {
      "name": "Last Zone Completed",
      "help": "Automatically updated with map ID\nReplace with 0 to reset progress\nAlready completed zones will be skipped\nSupports either Zone ID or Name in CN/EN/JP/TW, i.e. \"51\", \"NA Ocean SE Sector E\""
    }
  },
  "OpsiShop": {
    "_info": {
      "name": "OpSi Shop Settings",
<<<<<<< HEAD
      "help": "Completes OpSi daily activities\nThe following must be satisfied:\n- OpSi story must be complete\n- Zones must be unlocked either by OpSi explore or consuming 5000 oil for special radar in OpSi Exchange shop"
=======
      "help": "Completes OpSi daily activities\nThe following must be satisfied:\n- OpSi story must be complete\n- Task Opsi Explore enabled or consuming 5000 oil for special radar in OpSi shop"
>>>>>>> c9d296ad
    },
    "BuySupply": {
      "name": "Buy From Port Shops",
      "help": "Buy all items from port shops\nShop inventory consists of a fixed pool that is reset monthly, items not bought during a cycle has the chance of re-appearing and blocking preferable high value items"
    }
  },
  "OpsiVoucher": {
    "_info": {
      "name": "OpSi Voucher Settings",
      "help": "Buy monthly items from the OpSi Exchange shop\nThe following must be satisfied:\n- OpSi story must be complete"
    },
    "Filter": {
      "name": "Item Filter",
      "help": "All options have been defined at <https://github.com/LmeSzinc/AzurLaneAutoScript/wiki/reward_shop_filter_string>"
    }
  },
  "OpsiDaily": {
    "_info": {
      "name": "OpSi Daily Settings",
<<<<<<< HEAD
      "help": "Completes OpSi daily activities\nThe following must be satisfied:\n- OpSi story must be complete\n- Zones must be unlocked either by OpSi explore or consuming 5000 oil for special radar in OpSi Exchange shop"
=======
      "help": "Completes OpSi daily activities\nThe following must be satisfied:\n- OpSi story must be complete\n- Task Opsi Explore enabled or consuming 5000 oil for special radar in OpSi shop"
>>>>>>> c9d296ad
    },
    "DoMission": {
      "name": "Do Port Mission(s)",
      "help": "Accept and complete mission(s) from ports"
    },
    "UseTuningSample": {
      "name": "Use Tuning Samples",
      "help": "Use all tuning samples and quality tuning samples"
    }
  },
  "OpsiObscure": {
    "_info": {
      "name": "OpSi Obscure Settings",
<<<<<<< HEAD
      "help": "Clear obscure zones every 27 minutes\nThe following must be satisfied:\n- OpSi story must be complete\n- Zones must be unlocked either by OpSi explore or consuming 5000 oil for special radar in OpSi Exchange shop"
=======
      "help": "Clear obscure zones every 27 minutes\nThe following must be satisfied:\n- OpSi story must be complete\n- Task Opsi Explore enabled or consuming 5000 oil for special radar in OpSi shop"
>>>>>>> c9d296ad
    },
    "ForceRun": {
      "name": "Force Run",
      "help": "Ignore interval, clear all obscure zones, and use AP to submit scan orders (and submarine if enabled)\nGenerally not needed to force run, just run in intervals unless in a rush"
    }
  },
  "OpsiAbyssal": {
    "_info": {
<<<<<<< HEAD
      "name": "Abyssal Zones Settings",
      "help": "Clear abyssal zones.\nThe following must be satisfied:\n- OpSi story must be complete\n- Zones must be unlocked either by OpSi explore or consuming 5000 oil for special radar in OpSi Exchange shop"
=======
      "name": "Abyssal Zones",
      "help": "Clear abyssal zones.\nThe following must be satisfied:\n- OpSi story must be complete\n- Task Opsi Explore enabled or consuming 5000 oil for special radar in OpSi shop"
>>>>>>> c9d296ad
    },
    "ForceRun": {
      "name": "Force Run",
      "help": "Ignore interval, clear all abyssal zones, and use AP to submit scan orders (and submarine if enabled)\nGenerally not needed to force run, just run in intervals unless in a rush"
    }
  },
  "OpsiStronghold": {
    "_info": {
<<<<<<< HEAD
      "name": "Siren Strongholds Settings",
      "help": "Clear the weekly siren strongholds.\nThe following must be satisfied:\n- OpSi story must be complete\n- Zones must be unlocked either by OpSi explore or consuming 5000 oil for special radar in OpSi Exchange shop"
=======
      "name": "Siren Strongholds",
      "help": "Clear the weekly siren strongholds.\nThe following must be satisfied:\n- OpSi story must be complete\n- Task Opsi Explore enabled or consuming 5000 oil for special radar in OpSi shop"
>>>>>>> c9d296ad
    },
    "ForceRun": {
      "name": "Force Run",
      "help": "Ignore interval, clear all siren strongholds, and use AP to submit scan orders (and submarine if enabled)\nGenerally not needed to force run, just run in intervals unless in a rush"
    }
  },
  "OpsiMeowfficerFarming": {
    "_info": {
      "name": "OpSi Meowfficer Farm Settings",
<<<<<<< HEAD
      "help": "Attack target zones of the specified hazard level in a clockwise direction\nThe following must be satisfied:\n- OpSi story must be complete\n- Zones must be unlocked either by OpSi explore or consuming 5000 oil for special radar in OpSi Exchange shop"
=======
      "help": "Attack target zones of the specified hazard level in a clockwise direction\nThe following must be satisfied:\n- OpSi story must be complete\n- Task Opsi Explore enabled or consuming 5000 oil for special radar in OpSi shop"
>>>>>>> c9d296ad
    },
    "ActionPointPreserve": {
      "name": "Keep X Amount of AP",
      "help": "Stops task if total AP (including AP boxes in inventory) is below this number, 1000 is recommended\nThis value will be auto reduced to 300 at 3 days before OpSi reset, or 500 if CL1 leveling enabled, and to 0 at day before reset"
    },
    "HazardLevel": {
      "name": "Target Zone Hazard Level",
      "help": "Recommend 3 or 5 as these have higher meowfficer ratio to AP cost",
      "3": "3",
      "4": "4",
      "5": "5",
      "6": "6",
      "10": "Center Zones"
    },
    "TargetZone": {
      "name": "Target Zone ID",
      "help": "Supports either Zone ID or Name in CN/EN/JP/TW, i.e. \"51\", \"NA Ocean SE Sector E\"\nIf specified, Alas will loop on this same zone after each clear\nUse default value 0 or clear the field to remove the specification\nZone information can be acquired from <./module/os/map_data.py>"
    }
  },
  "OpsiHazard1Leveling": {
    "_info": {
      "name": "CL1 leveling",
      "help": "Warning: CL1 cannot gain unlimited action point. Please do not close other tasks in order to run CL1.\n\nAccording to the latest statistics of LmeSzinc, the action point output of CL1 is slightly higher than that of consumption, and you can gain a lot of experience while consuming operation coins in exchange for meowfficer farming.\nIt is recommended to carry 1 pre-loaded CV to obtain the highest average hourly experience benefit.\nSince buying action point in the store requires a large number of operation coins, this task will automatically enable meowfficer farming to supplement."
    },
    "StrategySearch": {
      "name": "Strategic Search",
      "help": ""
    },
    "TargetZone": {
      "name": "Target Zone ID",
      "help": "Only attack target zone, which can be used to obtain world achievement stars or avoid the event that the map cannot be refreshed due to game bug",
      "0": "No Specification",
      "44": "44 | West Continental Shelf D",
      "22": "22 | NA Ocean SW Sector B"
    }
  },
  "Daemon": {
    "_info": {
      "name": "Semi-auto Clicking",
      "help": "Useful when attacking a stage that has not yet been adapted by Alas, can save on tons of manual clicks\nAlas will click combat preparation, click combat drop, skip story, auto-retire, and close popups\nYou only need to move your attacking fleet if movement is restricted and choose the enemies yourself"
    },
    "EnterMap": {
      "name": "Auto Click Stage Preparation",
      "help": "Prepare your fleets before running this tool if enabled"
    }
  },
  "OpsiDaemon": {
    "_info": {
      "name": "OpSi Semi-auto Clicking",
      "help": "Useful when attacking logger zones or OpSi story, can save on tons of manual clicks\nAlas will click combat preparation, click combat drop, skip story, and close popups\nYou only need to choose the enemies and switch to different zones yourself"
    },
    "RepairShip": {
      "name": "Repair Ships When Nearing Port",
      "help": "Once a fleet is in range of a port, Alas will enter, repair your ships, then exit\nWhen it is done, please move the fleet away and out of range from the port within 30s, otherwise the actions will be repeated"
    },
    "SelectEnemy": {
      "name": "Clear nearby enemies and resources",
      "help": "Clean nearby enemies and resources, and find new enemies or materials after cleaning, which usually clears the entire map. If some of them haven't been cleared, you need to solve them manually"
    }
  },
  "Benchmark": {
    "_info": {
      "name": "Performance Test",
      "help": "Test which screenshot method and click method combination is the fastest and best for you\nSpeed can vary on the emulator being used and your PC build"
    },
    "AdbScreenshot": {
      "name": "Test ADB Screenshot",
      "help": ""
    },
    "AdbncScreenshot": {
      "name": "Test ADB_nc Screenshot",
      "help": ""
    },
    "Uiautomator2Screenshot": {
      "name": "Test Uiautomator2 Screenshot",
      "help": ""
    },
    "AscreencapScreenshot": {
      "name": "Test aScreenCap Screenshot",
      "help": ""
    },
    "AscreencapncScreenshot": {
      "name": "Test aScreenCap_nc Screenshot",
      "help": ""
    },
    "AdbClick": {
      "name": "Test ADB Click",
      "help": ""
    },
    "Uiautomator2Click": {
      "name": "Test Uiautomator2 Click",
      "help": ""
    },
    "MinitouchClick": {
      "name": "Test Minitouch Click",
      "help": ""
    },
    "HermitClick": {
      "name": "Test Hermit Click",
      "help": ""
    }
  },
  "AzurLaneUncensored": {
    "_info": {
      "name": "[CN] Uncensored Patch",
      "help": "Applicable to CN only\nAzurLaneUncensored files are downloaded if not present otherwise updated to the latest revision\nThese files are then pushed into the emulator and restarts AL afterwards to complete the patching process"
    },
    "Repository": {
      "name": "AzurLaneUncensored Repository",
      "help": "Do not need to modify\nGithub: <https://github.com/LmeSzinc/AzurLaneUncensored>\nCN mirror: <https://gitee.com/LmeSzinc/AzurLaneUncensored>"
    }
  },
  "GameManager": {
    "_info": {
      "name": "Game Manager",
      "help": "This is a semi-finished product, currently only implemented to force close the game and start it after closing."
    },
    "AutoRestart": {
      "name": "Automatic Login",
      "help": "Log back into the game when the game has been ended."
    }
  },
  "Storage": {
    "_info": {
      "name": "Task status",
      "help": "Store internal status of the task. Clear manually when the task is abnormal"
    },
    "Storage": {
      "name": "Storage.Storage.name",
      "help": "Storage.Storage.help"
    }
  },
  "Gui": {
    "Aside": {
      "Install": "Install",
      "Develop": "Develop",
      "Performance": "Perf.",
      "Setting": "Settings",
      "AddAlas": "Add"
    },
    "Button": {
      "Start": "Start",
      "Stop": "Stop",
      "ScrollON": "Auto Scroll ON",
      "ScrollOFF": "Auto Scroll OFF",
      "ClearLog": "Clear Log",
      "Setting": "Setting",
      "CheckUpdate": "Check update",
      "ClickToUpdate": "Click to update",
      "RetryUpdate": "Retry update",
      "CancelUpdate": "Cancel update"
    },
    "Toast": {
      "DisableTranslateMode": "Click here to disable translate mode",
      "ConfigSaved": "Config saved",
      "AlasIsRunning": "Scheduler is already running",
      "ClickToUpdate": "New update avaliable, click here to update"
    },
    "Status": {
      "Running": "Running",
      "Inactive": "Inactive",
      "Warning": "Warning",
      "Updating": "Waiting Update"
    },
    "MenuAlas": {
      "Overview": "Overview",
      "Log": "Logs"
    },
    "MenuDevelop": {
      "HomePage": "Home",
      "Translate": "Translate",
      "Update": "Updater",
      "Remote": "Remote access",
      "Utils": "Utils"
    },
    "Overview": {
      "Scheduler": "Scheduler",
      "Log": "Log",
      "Running": "Running",
      "Pending": "Pending",
      "Waiting": "Waiting",
      "NoTask": "No Task"
    },
    "AddAlas": {
      "PopupTitle": "Add new config",
      "NewName": "New name",
      "CopyFrom": "Copy from existing config",
      "Confirm": "Add",
      "FileExist": "A config with the same name exists, please choose another one",
      "InvalidChar": "Config name cannot contain any of the following characters: .\\/:*?\"<>|"
    },
    "Update": {
      "UpToDate": "Latest version",
      "HaveUpdate": "A new version is available",
      "UpdateStart": "Start update",
      "UpdateWait": "Waiting for all alas complete current task",
      "UpdateRun": "Updating",
      "UpdateSuccess": "Update succeeded, restarting",
      "UpdateFailed": "Update failed. Logs can be found in ./log/*_gui.txt",
      "UpdateChecking": "Checking for updates",
      "UpdateCancel": "Update canceled, restarting Alas",
      "UpdateFinish": "Update succeeded, please restart manually",
      "Local": "Local",
      "Upstream": "Upstream",
      "Author": "Author",
      "Time": "Commit time",
      "Message": "Commit message",
      "DisabledWarn": "Updater module is disabled. You need to manually restart Alas to update",
      "DetailedHistory": "Detailed Commit History"
    },
    "Remote": {
      "Running": "Remote access on",
      "NotRunning": "Not running, server disconnected or offline",
      "NotEnable": "Disabled, set webui password in deploy.yaml and enable remote access",
      "EntryPoint": "Entry point:",
      "ConfigureHint": "Configuration tutorial:",
      "SSHNotInstall": "No SSH command in your system. Please refer to the tutorial to download or install one"
    },
    "Text": {
      "InvalidFeedBack": "Invalid format. Example: {0}",
      "Clear": "Clear"
    }
  }
}<|MERGE_RESOLUTION|>--- conflicted
+++ resolved
@@ -2036,15 +2036,11 @@
   "OpsiExplore": {
     "_info": {
       "name": "OpSi Explore Settings",
-<<<<<<< HEAD
-      "help": "At the beginning of each month OpSi is reset\nThe following must be satisfied:\n- Manually confirm fleet deployment into OpSi\n- OpSi story must be complete\nEach zone will be visited in a clockwise direction every 27 minutes until world has been been completely opened\nNo need to consume 5000 oil for special radar in OpSi Exchange shop"
-=======
-      "help": "At the beginning of each month OpSi is reset\nThe following must be satisfied:\n- OpSi story must be complete\nEach zone will be visited in a clockwise direction every 27 minutes until world has been been completely opened\nNo need to consume 5000 oil for special radar in OpSi shop"
->>>>>>> c9d296ad
+      "help": "At the beginning of each month OpSi is reset\nThe following must be satisfied:\n- OpSi story must be complete\nEach zone will be visited in a clockwise direction every 27 minutes until world has been been completely opened\nNo need to consume 5000 oil for special radar in OpSi voucher shop"
     },
     "SpecialRadar": {
       "name": "SpecialRadar Bought",
-      "help": "Enable if you have purchased the special radar\nAllows Alas to explore OpSi continously without having to wait 27 minutes between each zone clear\nCannot be selected when not purchased and used"
+      "help": "Enable if you have purchased the special radar\nAllows Alas to explore OpSi continously without having to wait 27 minutes between each zone clear\nCannot be selected when not purchased and used manually"
     },
     "ForceRun": {
       "name": "Force Run",
@@ -2058,11 +2054,7 @@
   "OpsiShop": {
     "_info": {
       "name": "OpSi Shop Settings",
-<<<<<<< HEAD
-      "help": "Completes OpSi daily activities\nThe following must be satisfied:\n- OpSi story must be complete\n- Zones must be unlocked either by OpSi explore or consuming 5000 oil for special radar in OpSi Exchange shop"
-=======
-      "help": "Completes OpSi daily activities\nThe following must be satisfied:\n- OpSi story must be complete\n- Task Opsi Explore enabled or consuming 5000 oil for special radar in OpSi shop"
->>>>>>> c9d296ad
+      "help": "Completes OpSi daily activities\nThe following must be satisfied:\n- OpSi story must be complete\n- Task Opsi Explore enabled or consuming 5000 oil for special radar in OpSi voucher shop"
     },
     "BuySupply": {
       "name": "Buy From Port Shops",
@@ -2072,7 +2064,7 @@
   "OpsiVoucher": {
     "_info": {
       "name": "OpSi Voucher Settings",
-      "help": "Buy monthly items from the OpSi Exchange shop\nThe following must be satisfied:\n- OpSi story must be complete"
+      "help": "Buy monthly items from the OpSi voucher shop\nThe following must be satisfied:\n- OpSi story must be complete"
     },
     "Filter": {
       "name": "Item Filter",
@@ -2082,11 +2074,7 @@
   "OpsiDaily": {
     "_info": {
       "name": "OpSi Daily Settings",
-<<<<<<< HEAD
-      "help": "Completes OpSi daily activities\nThe following must be satisfied:\n- OpSi story must be complete\n- Zones must be unlocked either by OpSi explore or consuming 5000 oil for special radar in OpSi Exchange shop"
-=======
-      "help": "Completes OpSi daily activities\nThe following must be satisfied:\n- OpSi story must be complete\n- Task Opsi Explore enabled or consuming 5000 oil for special radar in OpSi shop"
->>>>>>> c9d296ad
+      "help": "Completes OpSi daily activities\nThe following must be satisfied:\n- OpSi story must be complete\n- Task Opsi Explore enabled or consuming 5000 oil for special radar in OpSi voucher shop"
     },
     "DoMission": {
       "name": "Do Port Mission(s)",
@@ -2100,11 +2088,7 @@
   "OpsiObscure": {
     "_info": {
       "name": "OpSi Obscure Settings",
-<<<<<<< HEAD
-      "help": "Clear obscure zones every 27 minutes\nThe following must be satisfied:\n- OpSi story must be complete\n- Zones must be unlocked either by OpSi explore or consuming 5000 oil for special radar in OpSi Exchange shop"
-=======
-      "help": "Clear obscure zones every 27 minutes\nThe following must be satisfied:\n- OpSi story must be complete\n- Task Opsi Explore enabled or consuming 5000 oil for special radar in OpSi shop"
->>>>>>> c9d296ad
+      "help": "Clear obscure zones every 27 minutes\nThe following must be satisfied:\n- OpSi story must be complete\n- Task Opsi Explore enabled or consuming 5000 oil for special radar in OpSi voucher shop"
     },
     "ForceRun": {
       "name": "Force Run",
@@ -2113,13 +2097,8 @@
   },
   "OpsiAbyssal": {
     "_info": {
-<<<<<<< HEAD
-      "name": "Abyssal Zones Settings",
-      "help": "Clear abyssal zones.\nThe following must be satisfied:\n- OpSi story must be complete\n- Zones must be unlocked either by OpSi explore or consuming 5000 oil for special radar in OpSi Exchange shop"
-=======
-      "name": "Abyssal Zones",
-      "help": "Clear abyssal zones.\nThe following must be satisfied:\n- OpSi story must be complete\n- Task Opsi Explore enabled or consuming 5000 oil for special radar in OpSi shop"
->>>>>>> c9d296ad
+      "name": "OpSi Abyssal Settings",
+      "help": "Clear abyssal zones\nThe following must be satisfied:\n- OpSi story must be complete\n- Task Opsi Explore enabled or consuming 5000 oil for special radar in OpSi voucher shop"
     },
     "ForceRun": {
       "name": "Force Run",
@@ -2128,13 +2107,8 @@
   },
   "OpsiStronghold": {
     "_info": {
-<<<<<<< HEAD
-      "name": "Siren Strongholds Settings",
-      "help": "Clear the weekly siren strongholds.\nThe following must be satisfied:\n- OpSi story must be complete\n- Zones must be unlocked either by OpSi explore or consuming 5000 oil for special radar in OpSi Exchange shop"
-=======
-      "name": "Siren Strongholds",
+      "name": "OpSi Siren Stronghold Settings",
       "help": "Clear the weekly siren strongholds.\nThe following must be satisfied:\n- OpSi story must be complete\n- Task Opsi Explore enabled or consuming 5000 oil for special radar in OpSi shop"
->>>>>>> c9d296ad
     },
     "ForceRun": {
       "name": "Force Run",
@@ -2144,11 +2118,7 @@
   "OpsiMeowfficerFarming": {
     "_info": {
       "name": "OpSi Meowfficer Farm Settings",
-<<<<<<< HEAD
-      "help": "Attack target zones of the specified hazard level in a clockwise direction\nThe following must be satisfied:\n- OpSi story must be complete\n- Zones must be unlocked either by OpSi explore or consuming 5000 oil for special radar in OpSi Exchange shop"
-=======
-      "help": "Attack target zones of the specified hazard level in a clockwise direction\nThe following must be satisfied:\n- OpSi story must be complete\n- Task Opsi Explore enabled or consuming 5000 oil for special radar in OpSi shop"
->>>>>>> c9d296ad
+      "help": "Attack target zones of the specified hazard level in a clockwise direction\nThe following must be satisfied:\n- OpSi story must be complete\n- Task Opsi Explore enabled or consuming 5000 oil for special radar in OpSi voucher shop"
     },
     "ActionPointPreserve": {
       "name": "Keep X Amount of AP",
