--- conflicted
+++ resolved
@@ -104,11 +104,7 @@
             bool whether successful
         """
         # Base Case
-<<<<<<< HEAD
-        if series <= 0 or series >= len(SHIPYARD_SERIES_GRID.buttons):
-=======
-        if series <= 0 or series > len(SHIPYARD_SERIES_GRID.buttons()):
->>>>>>> 6101af90
+        if series <= 0 or series > len(SHIPYARD_SERIES_GRID.buttons):
             logger.warning(f'Research Series {series} is not selectable')
             return False
 
@@ -146,40 +142,11 @@
         Returns:
             bool, whether Navbar was successfully set
         """
-<<<<<<< HEAD
-        # Base Case
-        if index < 0 or index >= len(SHIPYARD_FACE_GRID.buttons):
-            logger.warning(f'Ship Index {index} is not selectable')
-            return False
-
-        click_timer = Timer(3, count=6)
-        confirm_timer = Timer(1, count=2).start()
-        while 1:
-            if skip_first_screenshot:
-                skip_first_screenshot = False
-            else:
-                self.device.screenshot()
-
-            if click_timer.reached():
-                self.device.click(SHIPYARD_FACE_GRID.buttons[index])
-                click_timer.reset()
-                continue
-
-            if self.appear(SHIPYARD_UI_CHECK, offset=(20, 20)):
-                if confirm_timer.reached():
-                    break
-            else:
-                confirm_timer.reset()
-
-        return True
-
-    def shipyard_set_focus(self, series=1, index=0, skip_first_screenshot=True):
-=======
         if left is None and right is not None:
             left = right
             right = None
         if left is not None:
-            if left <= 0 or left > len(SHIPYARD_FACE_GRID.buttons()):
+            if left <= 0 or left > len(SHIPYARD_FACE_GRID.buttons):
                 logger.warning(f'Index for bottom Navbar {left} is not selectable')
                 return False
 
@@ -190,7 +157,6 @@
         return ensured
 
     def shipyard_set_focus(self, series=1, index=1, skip_first_screenshot=True):
->>>>>>> 6101af90
         """
         Args:
             series (int): Target research series to set view
