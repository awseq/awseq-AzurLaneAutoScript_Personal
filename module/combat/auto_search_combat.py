from module.base.timer import Timer
from module.combat.assets import *
from module.combat.combat import Combat
from module.exception import CampaignEnd
from module.logger import logger
from module.map.assets import *
from module.map.map_operation import MapOperation


class AutoSearchCombat(MapOperation, Combat):
    _auto_search_in_stage_timer = Timer(3, count=6)
    _auto_search_confirm_low_emotion = False

    def get_fleet_current_index(self):
        """
        Returns:
            int: 1 or 2

        Pages:
            in: map
        """
        if self.appear(FLEET_NUM_1, offset=(20, 20)):
            return 1
        elif self.appear(FLEET_NUM_2, offset=(20, 20)):
            return 2
        else:
            logger.warning('Unknown fleet current index, use 1 by default')
            return 1

    def _handle_auto_search_menu_missing(self):
        """
        Sometimes game is bugged, auto search menu is not shown.
        After BOSS battle, it enters campaign directly.
        To handle this, if game in campaign for a certain time, it means auto search ends.

        Returns:
            bool: If triggered
        """
        if self.is_in_stage():
            if self._auto_search_in_stage_timer.reached():
                logger.info('Catch auto search menu missing')
                return True
        else:
            self._auto_search_in_stage_timer.reset()

        return False

    def auto_search_moving(self, skip_first_screenshot=True):
        """
        Pages:
            in: map
            out: is_combat_loading()
        """
        logger.info('Auto search moving')
        self.device.stuck_record_clear()
        fleet_log = False
        while 1:
            if skip_first_screenshot:
                skip_first_screenshot = False
            else:
                self.device.screenshot()

            if self.is_auto_search_running():
                index = self.get_fleet_current_index()
                fleet_current_index = 3 - index if self.fleets_reversed else index
                if not fleet_log:
                    logger.info(f'Fleet: {index}, fleet_current_index: {fleet_current_index}')
                    fleet_log = True
                    self.lv_get(True)
                elif fleet_current_index != self.fleet_current_index:
                    logger.info(f'Fleet: {index}, fleet_current_index: {fleet_current_index}')
                self.fleet_current_index = fleet_current_index
            if self.handle_retirement():
                continue
            if self.handle_auto_search_map_option():
                continue
            if self.handle_combat_low_emotion():
                self._auto_search_confirm_low_emotion = True
                continue
            if self.handle_map_cat_attack():
                continue

            # End
            if self.is_combat_loading():
                break
            if self.is_in_auto_search_menu() or self._handle_auto_search_menu_missing():
                raise CampaignEnd

    def auto_search_combat_execute(self, emotion_reduce, fleet_index):
        """
        Args:
            emotion_reduce (bool):
            fleet_index (int):

        Pages:
            in: is_combat_loading()
            out: combat status
        """
        logger.info('Auto search combat loading')
        self.device.screenshot_interval_set(self.config.Optimization_CombatScreenshotInterval)
        while 1:
            self.device.screenshot()

            if self.handle_combat_automation_confirm():
                continue

            # End
            if self.is_in_auto_search_menu() or self._handle_auto_search_menu_missing():
                raise CampaignEnd
            if self.is_combat_executing():
                break

        logger.info('Auto Search combat execute')
        self.submarine_call_reset()
        self.combat_auto_reset()
        self.combat_manual_reset()
        if emotion_reduce:
            self.emotion.reduce(fleet_index)
        auto = self.config.Fleet_Fleet1Mode if fleet_index == 1 else self.config.Fleet_Fleet2Mode

        while 1:
            self.device.screenshot()

            if self.handle_submarine_call():
                continue
<<<<<<< HEAD
            if self.handle_combat_auto(auto):
                continue
            if self.handle_combat_manual(auto):
                continue
            if auto != 'combat_auto' and self.auto_mode_checked and self.is_combat_executing():
                if self.handle_combat_weapon_release():
                    continue
=======
            if self.handle_popup_confirm('AUTO_SEARCH_COMBAT_EXECUTE'):
                continue
>>>>>>> fb33dfb8

            # End
            if self.is_in_auto_search_menu() or self._handle_auto_search_menu_missing():
                self.device.screenshot_interval_set(0)
                raise CampaignEnd
            if self.is_combat_executing():
                continue
            if self.appear(BATTLE_STATUS_S) or self.appear(BATTLE_STATUS_A) or self.appear(BATTLE_STATUS_B) \
                    or self.appear(EXP_INFO_S) or self.appear(EXP_INFO_A) or self.appear(EXP_INFO_B) \
                    or self.is_auto_search_running():
                self.device.screenshot_interval_set(0)
                break

    def auto_search_combat_status(self, skip_first_screenshot=True):
        """
        Pages:
            in: any
            out: is_auto_search_running()
        """
        logger.info('Auto Search combat status')
        exp_info = False  # This is for the white screen bug in game

        while 1:
            if skip_first_screenshot:
                skip_first_screenshot = False
            else:
                self.device.screenshot()

            if self.handle_get_ship():
                continue
            if self.handle_popup_confirm('AUTO_SEARCH_COMBAT_STATUS'):
                continue
            if self.handle_auto_search_map_option():
                self._auto_search_confirm_low_emotion = False
                continue

            # Handle low emotion combat
            # Combat status
            if self._auto_search_confirm_low_emotion:
                if not exp_info and self.handle_get_ship():
                    continue
                if self.handle_get_items():
                    continue
                if self.handle_battle_status():
                    continue
                if self.handle_popup_confirm('combat_status'):
                    continue
                if self.handle_exp_info():
                    exp_info = True
                    continue
                if self.handle_urgent_commission():
                    continue
                if self.handle_story_skip():
                    continue
                if self.handle_guild_popup_cancel():
                    continue

            # End
            if self.is_auto_search_running():
                self._auto_search_confirm_low_emotion = False
                break
            if self.is_in_auto_search_menu() or self._handle_auto_search_menu_missing():
                raise CampaignEnd

    def auto_search_combat(self, emotion_reduce=None, fleet_index=1):
        """
        Execute a combat.

        Note that fleet index == 1 is mob fleet, 2 is boss fleet.
        It's not the fleet index in fleet preparation or auto search setting.
        """
        emotion_reduce = emotion_reduce if emotion_reduce is not None else self.config.Emotion_CalculateEmotion

        self.device.stuck_record_clear()
        self.auto_search_combat_execute(emotion_reduce=emotion_reduce, fleet_index=fleet_index)
        self.auto_search_combat_status()

        logger.info('Combat end.')<|MERGE_RESOLUTION|>--- conflicted
+++ resolved
@@ -123,7 +123,6 @@
 
             if self.handle_submarine_call():
                 continue
-<<<<<<< HEAD
             if self.handle_combat_auto(auto):
                 continue
             if self.handle_combat_manual(auto):
@@ -131,10 +130,8 @@
             if auto != 'combat_auto' and self.auto_mode_checked and self.is_combat_executing():
                 if self.handle_combat_weapon_release():
                     continue
-=======
             if self.handle_popup_confirm('AUTO_SEARCH_COMBAT_EXECUTE'):
                 continue
->>>>>>> fb33dfb8
 
             # End
             if self.is_in_auto_search_menu() or self._handle_auto_search_menu_missing():
